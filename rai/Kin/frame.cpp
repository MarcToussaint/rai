--- conflicted
+++ resolved
@@ -104,7 +104,6 @@
   for(Frame *f:parentOf) if(!f->joint) { F.append(f); f->getRigidSubFrames(F); }
 }
 
-<<<<<<< HEAD
 FrameL rai::Frame::getPathToRoot(){
   FrameL pathToRoot;
   rai::Frame *f = this;
@@ -113,11 +112,11 @@
     f = f->parent;
   }
   return pathToRoot;
-=======
+}
+
 rai::Shape& rai::Frame::getShape(){
   if(!shape) shape = new Shape(*this);
   return *shape;
->>>>>>> 9bea7444
 }
 
 rai::Inertia &rai::Frame::getInertia() {
