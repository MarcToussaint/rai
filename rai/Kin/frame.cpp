--- conflicted
+++ resolved
@@ -283,7 +283,6 @@
   }
 }
 
-<<<<<<< HEAD
 void rai::Frame::setConvexMesh(const std::vector<double>& points, double radius){
   if(!radius){
     getShape().type() = ST_mesh;
@@ -293,14 +292,15 @@
     getShape().type() = ST_ssCvx;
     getShape().sscCore().V.clear().operator=(points).reshape(-1, 3);
     getShape().mesh().setSSCvx(getShape().sscCore(), radius);
-=======
+  }
+}
+
 void rai::Frame::setConvexMesh(const std::vector<double>& points, const std::vector<byte>& colors){
   getShape().type() = ST_mesh;
   getShape().mesh().V.clear().operator=(points).reshape(-1, 3);
   getShape().mesh().makeConvexHull();
   if(colors.size()){
     getShape().mesh().C.clear().operator=(convert<double>(byteA(colors))/255.).reshape(-1, 3);
->>>>>>> 894ba7f9
   }
 }
 
