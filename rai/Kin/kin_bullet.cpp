/*  ------------------------------------------------------------------
    Copyright (c) 2011-2020 Marc Toussaint
    email: toussaint@tu-berlin.de

    This code is distributed under the MIT License.
    Please see <root-path>/LICENSE for details.
    --------------------------------------------------------------  */

#include "kin_bullet.h"

#ifdef RAI_BULLET

#include "frame.h"
#include <btBulletDynamicsCommon.h>

// ============================================================================

constexpr float gravity = -9.8f;
constexpr float groundRestitution = .1f;
constexpr float objectRestitution = .1f;

// ============================================================================

void btTrans2raiTrans(rai::Transformation& f, const btTransform& pose) {
  const btQuaternion q = pose.getRotation();
  const btVector3& p = pose.getOrigin();
  f.pos.set(p.x(), p.y(), p.z());
  f.rot.set(q.w(), q.x(), q.y(), q.z());
}

btTransform conv_raiTrans2btTrans(const rai::Transformation& fX) {
  btTransform pose(btQuaternion(fX.rot.x, fX.rot.y, fX.rot.z, fX.rot.w),
                   btVector3(fX.pos.x, fX.pos.y, fX.pos.z));
  return pose;
}

arr conv_btVec3_arr(const btVector3& v) {
  return ARR(v.x(), v.y(), v.z());
}

// ============================================================================

struct BulletInterface_self {
  btDefaultCollisionConfiguration* collisionConfiguration;
  btCollisionDispatcher* dispatcher;
  btBroadphaseInterface* overlappingPairCache;
  btSequentialImpulseConstraintSolver* solver;
  btDiscreteDynamicsWorld* dynamicsWorld;
  btAlignedObjectArray<btCollisionShape*> collisionShapes;

  rai::Array<btRigidBody*> actors;
  rai::Array<rai::BodyType> actorTypes;

  uint stepCount=0;

  btRigidBody* addGround(bool yAxisGravity=false);
  btRigidBody* addLink(rai::Frame* f, int verbose);

  btCollisionShape* createCollisionShape(rai::Shape* s);
  btCollisionShape* createCompoundCollisionShape(rai::Frame* link, ShapeL& shapes);
};

// ============================================================================

BulletInterface::BulletInterface(rai::Configuration& C, int verbose, bool yAxisGravity) : self(nullptr) {
  self = new BulletInterface_self;

  if(verbose>0) LOG(0) <<"starting bullet engine ...";

  self->collisionConfiguration = new btDefaultCollisionConfiguration();
  self->dispatcher = new btCollisionDispatcher(self->collisionConfiguration);
  self->overlappingPairCache = new btDbvtBroadphase();
  self->solver = new btSequentialImpulseConstraintSolver;
  self->dynamicsWorld = new btDiscreteDynamicsWorld(self->dispatcher, self->overlappingPairCache, self->solver, self->collisionConfiguration);
  if(yAxisGravity){
    self->dynamicsWorld->setGravity(btVector3(0, gravity, 0));
  }else{
    self->dynamicsWorld->setGravity(btVector3(0, 0, gravity));
  }

  if(verbose>0) LOG(0) <<"... done starting bullet engine";

  self->addGround(yAxisGravity);

  if(verbose>0) LOG(0) <<"creating Configuration within bullet ...";

  self->actors.resize(C.frames.N); self->actors.setZero();
  self->actorTypes.resize(C.frames.N); self->actorTypes.setZero();
  FrameL links = C.getLinks();
  for(rai::Frame* a : links) self->addLink(a, verbose);

  if(verbose>0) LOG(0) <<"... done creating Configuration within bullet";
}

BulletInterface::~BulletInterface() {
  for(int i = self->dynamicsWorld->getNumCollisionObjects() - 1; i >= 0; --i) {
    btCollisionObject* obj = self->dynamicsWorld->getCollisionObjectArray()[i];
    btRigidBody* body = btRigidBody::upcast(obj);
    if(body && body->getMotionState()) {
      delete body->getMotionState();
    }
    self->dynamicsWorld->removeCollisionObject(obj);
    delete obj;
  }
  for(int i = 0; i < self->collisionShapes.size(); ++i) {
    delete self->collisionShapes[i];
  }
  delete self->dynamicsWorld;
  delete self->solver;
  delete self->overlappingPairCache;
  delete self->dispatcher;
  delete self->collisionConfiguration;
  self->collisionShapes.clear();
}

void BulletInterface::step(double tau) {
  self->stepCount++;
  self->dynamicsWorld->stepSimulation(tau);
}

void pullPoses(FrameL& frames, const rai::Array<btRigidBody*>& actors, arr& frameVelocities, bool alsoStaticAndKinematic){
  if(!!frameVelocities) frameVelocities.resize(frames.N, 2, 3).setZero();

  for(rai::Frame* f : frames) {
    if(actors.N <= f->ID) continue;
    btRigidBody* b = actors(f->ID);
    if(!b) continue;

    if(alsoStaticAndKinematic || !b->isStaticOrKinematicObject()){
      rai::Transformation X;
      btTransform pose;
      if(b->getMotionState()) {
        b->getMotionState()->getWorldTransform(pose);
      } else {
        NIY; //trans = obj->getWorldTransform();
      }
      btTrans2raiTrans(X, pose);
      f->set_X() = X;
      if(!!frameVelocities) {
        frameVelocities(f->ID, 0, {}) = conv_btVec3_arr(b->getLinearVelocity());
        frameVelocities(f->ID, 1, {}) = conv_btVec3_arr(b->getAngularVelocity());
      }
    }
  }
}

void BulletInterface::pullDynamicStates(FrameL& frames, arr& frameVelocities) {
  pullPoses(frames, self->actors, frameVelocities, false);
}

void BulletInterface::changeObjectType(rai::Frame* f, int _type, const arr& withVelocity) {
  rai::Enum<rai::BodyType> type((rai::BodyType)_type);
  if(self->actorTypes(f->ID) == type) {
    LOG(-1) <<"frame " <<*f <<" is already of type " <<type;
  }

  btRigidBody* a = self->actors(f->ID);
  if(!a) HALT("frame " <<*f <<"is not an actor");

  if(type==rai::BT_kinematic) {
    a->setCollisionFlags(a->getCollisionFlags() | btCollisionObject::CF_KINEMATIC_OBJECT);
    a->setActivationState(DISABLE_DEACTIVATION);
  } else if(type==rai::BT_dynamic) {
    a->setCollisionFlags(a->getCollisionFlags() & ~btCollisionObject::CF_KINEMATIC_OBJECT);
    a->setActivationState(DISABLE_DEACTIVATION);
    if(withVelocity.N){
      a->setLinearVelocity(btVector3(withVelocity(0), withVelocity(1), withVelocity(2)));
    }
  } else NIY;
  self->actorTypes(f->ID) = type;
}

void BulletInterface::pushKinematicStates(const FrameL& frames) {

  for(rai::Frame* f: frames) {
    if(self->actors.N <= f->ID) continue;
    if(self->actorTypes(f->ID)==rai::BT_kinematic) {
      btRigidBody* b = self->actors(f->ID);
      if(!b) continue; //f is not an actor

      CHECK(b->getMotionState(), "");
      b->getMotionState()->setWorldTransform(conv_raiTrans2btTrans(f->ensure_X()));
    }
  }
}

void BulletInterface::pushFullState(const FrameL& frames, const arr& frameVelocities) {
  for(rai::Frame* f : frames) {
    if(self->actors.N <= f->ID) continue;
    btRigidBody* b = self->actors(f->ID);
    if(!b) continue; //f is not an actor

    b->setWorldTransform(conv_raiTrans2btTrans(f->ensure_X()));
    b->setActivationState(ACTIVE_TAG);
    if(self->actorTypes(f->ID)==rai::BT_dynamic) {
      b->clearForces();
      if(!!frameVelocities && frameVelocities.N) {
        b->setLinearVelocity(btVector3(frameVelocities(f->ID, 0, 0), frameVelocities(f->ID, 0, 1), frameVelocities(f->ID, 0, 2)));
        b->setAngularVelocity(btVector3(frameVelocities(f->ID, 1, 0), frameVelocities(f->ID, 1, 1), frameVelocities(f->ID, 1, 2)));
      } else {
        b->setLinearVelocity(btVector3(0., 0., 0.));
        b->setAngularVelocity(btVector3(0., 0., 0.));
      }
    }
  }
  self->dynamicsWorld->stepSimulation(.01); //without this, two consequtive pushFullState won't work! (something active tag?)
}

void BulletInterface::hardSetVelocity(const rai::Frame* f, const arr& linearVel, const arr& angularVel) {
  LOG(0) << "Setting the velocity";
  if(self->actors.N <= f->ID) return;
  btRigidBody* b = self->actors(f->ID);
  if(!b) return; //f is not an actor

  CHECK_EQ(self->actorTypes(f->ID), rai::BT_dynamic, "");
  b->clearForces();
  if(linearVel.N){
    b->setLinearVelocity(btVector3(linearVel(0), linearVel(1), linearVel(2)));
  }else{
    b->setLinearVelocity(btVector3(0., 0., 0.));
  }
  if(angularVel.N) {
    //b->setAngularVelocity(btVector3(frameVelocities(f->ID, 1, 0), frameVelocities(f->ID, 1, 1), frameVelocities(f->ID, 1, 2)));
    b->setAngularVelocity(btVector3(angularVel(0), angularVel(1), angularVel(2) ));
  }
  else {
        b->setAngularVelocity(btVector3(0., 0., 0.));
  }
    
  
  self->dynamicsWorld->stepSimulation(.01); //without this, two consequtive pushFullState won't work! (something active tag?)
}

btRigidBody* BulletInterface_self::addGround(bool yAxisGravity) {
  btTransform groundTransform;
  groundTransform.setIdentity();
  groundTransform.setOrigin(btVector3(0, 0, 0));
  btCollisionShape* groundShape;
  if(yAxisGravity){
    groundShape = new btStaticPlaneShape(btVector3(0, 1, 0), 0);
  }else{
    groundShape = new btStaticPlaneShape(btVector3(0, 0, 1), 0);
  }
  collisionShapes.push_back(groundShape);
  btDefaultMotionState* myMotionState = new btDefaultMotionState(groundTransform);
  btRigidBody::btRigidBodyConstructionInfo rbInfo(0, myMotionState, groundShape, btVector3(0, 0, 0));
  btRigidBody* body = new btRigidBody(rbInfo);
  body->setRestitution(groundRestitution);
  dynamicsWorld->addRigidBody(body);
  return body;
}

btRigidBody* BulletInterface_self::addLink(rai::Frame* f, int verbose) {
  //-- collect all shapes of that link
  ShapeL shapes;
  {
    FrameL tmp = {f};
    f->getRigidSubFrames(tmp);
    for(rai::Frame* p: tmp){
      if(p->shape
         && p->getShape().type()!=rai::ST_marker
         && p->getShape().alpha()==1.) shapes.append(p->shape);
    }
  }

  //-- check inertia
  bool shapesHaveInertia=false;
  for(rai::Shape *s:shapes) if(s->frame.inertia){ shapesHaveInertia=true; break; }
  if(shapesHaveInertia && !f->inertia){
    f->computeCompoundInertia();
    if(!f->inertia->com.isZero){
      CHECK(!f->shape || f->shape->type()==rai::ST_marker, "can't translate this frame if it has a shape attached");
      f->set_X()->pos += f->ensure_X().rot * f->inertia->com;
      for(rai::Frame* ch:f->children) ch->set_Q()->pos -= f->inertia->com;
      f->inertia->com.setZero();
//MISSING HERE: ALSO TRANSFORM THE INERTIA MATRIX TO BECOME DIAG!
    }
  }

  //-- decide on the type
  rai::BodyType type = rai::BT_static;
  if(shapes.N) {
    if(f->joint)   type = rai::BT_kinematic;
    if(f->inertia) type = f->inertia->type;
  }
  actorTypes(f->ID) = type;
  if(verbose>0) LOG(0) <<"adding link anchored at '" <<f->name <<"' as " <<rai::Enum<rai::BodyType>(type);

  //-- create a bullet collision shape
  btCollisionShape* colShape = 0;
  if(shapes.N==1 && f == &shapes.scalar()->frame) {
    colShape = createCollisionShape(shapes.scalar());
  } else {
    colShape = createCompoundCollisionShape(f, shapes);
  }
  collisionShapes.push_back(colShape);

  //-- create a bullet body
  btTransform pose = conv_raiTrans2btTrans(f->ensure_X());
  btScalar mass(1.0f);
  btVector3 localInertia(0, 0, 0);
  if(type==rai::BT_dynamic) {
    if(f->inertia) mass = f->inertia->mass;
    colShape->calculateLocalInertia(mass, localInertia);
  } else {
    mass=0.;
  }

  btDefaultMotionState* motionState = new btDefaultMotionState(pose);
  btRigidBody* body = new btRigidBody(btRigidBody::btRigidBodyConstructionInfo(mass, motionState, colShape, localInertia));

  //-- these are physics tweaks - TODO: introduce global parameters for them
  double fric=1.;
  if(shapes.N==1 && f == &shapes.scalar()->frame) {
    //try to read friction from attributes
    if(shapes.scalar()->frame.ats) shapes.scalar()->frame.ats->get<double>(fric, "friction");
  }
  body->setFriction(fric);
//  body->setRollingFriction(.01);
//  body->setSpinningFriction(.01);
//  cout <<body->getContactStiffness() <<endl;
//  cout <<body->getContactDamping() <<endl;
//  body->setContactStiffnessAndDamping(1e4, 1e-1);
//  body->setContactStiffnessAndDamping(1e7, 3e4);
  {
    double restitution=-1.;
    for(auto s:shapes) if(s->frame.ats) s->frame.ats->get<double>(restitution, "restitution");
    if(restitution>0.) body->setRestitution(restitution);
  }

  dynamicsWorld->addRigidBody(body);

  if(type==rai::BT_kinematic) {
    body->setCollisionFlags(body->getCollisionFlags() | btCollisionObject::CF_KINEMATIC_OBJECT);
    body->setActivationState(DISABLE_DEACTIVATION);
  }

  while(actors.N<=f->ID) actors.append(0);
  CHECK(!actors(f->ID), "you already added a frame with ID" <<f->ID);
  actors(f->ID) = body;
  return body;
}

void BulletInterface::saveBulletFile(const char* filename) {
  //adapted from PhysicsServerCommandProcessor::processSaveBulletCommand

  FILE* f = fopen(filename, "wb");
  if(f) {
    btDefaultSerializer* ser = new btDefaultSerializer();
    int currentFlags = ser->getSerializationFlags();
    ser->setSerializationFlags(currentFlags); // | BT_SERIALIZE_CONTACT_MANIFOLDS);

    self->dynamicsWorld->serialize(ser);
    fwrite(ser->getBufferPointer(), ser->getCurrentBufferSize(), 1, f);
    fclose(f);
    delete ser;
  } else {
    HALT("could not open file '" <<filename <<"' for writing");
  }
}

btDiscreteDynamicsWorld*BulletInterface::getDynamicsWorld(){
  return self->dynamicsWorld;
}

btCollisionShape* BulletInterface_self::createCollisionShape(rai::Shape* s) {
  btCollisionShape* colShape=0;
  arr& size = s->size;
  switch(s->type()) {
    case rai::ST_sphere: {
      colShape = new btSphereShape(btScalar(s->radius()));
    } break;
    case rai::ST_box: {
      colShape = new btBoxShape(btVector3(.5*size(0), .5*size(1), .5*size(2)));
    } break;
//    case rai::ST_capsule: {
//      colShape = new btCapsuleShape(btScalar(s->radius()), btScalar(size(0)));
//    } break;
    case rai::ST_capsule:
    case rai::ST_cylinder:
    case rai::ST_ssCylinder:
    case rai::ST_ssBox:
    case rai::ST_ssCvx:
//    {
//#ifdef BT_USE_DOUBLE_PRECISION
//      arr& V = s->sscCore().V;
//#else
//      floatA V = convert<float>(s->sscCore().V);
//#endif
//      colShape = new btConvexHullShape(V.p, V.d0, V.sizeT*V.d1);
//      colShape->setMargin(s->radius());
//    } break;
    case rai::ST_mesh: {
#ifdef BT_USE_DOUBLE_PRECISION
      arr& V = s->mesh().V;
#else
      floatA V = convert<float>(s->mesh().V);
#endif
      colShape = new btConvexHullShape(V.p, V.d0, V.sizeT*V.d1);
      colShape->setMargin(0.);
    } break;
    default: HALT("NIY" <<s->type());
  }
  return colShape;
}

btCollisionShape* BulletInterface_self::createCompoundCollisionShape(rai::Frame* link, ShapeL& shapes) {
  btCompoundShape* colShape = new btCompoundShape;
  for(rai::Shape* s:shapes) {
    colShape->addChildShape(conv_raiTrans2btTrans(s->frame.ensure_X()/link->ensure_X()), createCollisionShape(s));
  }
  return colShape;
}

BulletBridge::BulletBridge(btDiscreteDynamicsWorld* _dynamicsWorld) : dynamicsWorld(_dynamicsWorld) {
  btCollisionObjectArray& collisionObjects = dynamicsWorld->getCollisionObjectArray();
  actors.resize(collisionObjects.size()).setZero();
  for(int i=0;i<collisionObjects.size();i++){
    actors(i) = btRigidBody::upcast(collisionObjects[i]);
  }
}

void BulletBridge::getConfiguration(rai::Configuration& C){
  btCollisionObjectArray& collisionObjects = dynamicsWorld->getCollisionObjectArray();
  for(int i=0;i<collisionObjects.size();i++){
    btCollisionObject* obj = collisionObjects[i];
    btCollisionShape* shape = obj->getCollisionShape();
    btRigidBody* body = btRigidBody::upcast(obj);
    rai::Transformation X;
    btTransform pose;
    if(body->getMotionState()) {
      body->getMotionState()->getWorldTransform(pose);
    } else {
      NIY; //trans = obj->getWorldTransform();
    }
    btTrans2raiTrans(X, pose);
    cout <<"OBJECT " <<i <<" pose: " <<X <<" shapeType: " <<shape->getShapeType() <<' ' <<shape->getName();
    switch(shape->getShapeType()){
      case CONVEX_HULL_SHAPE_PROXYTYPE:{
        btConvexHullShape* obj = dynamic_cast<btConvexHullShape*>(shape);
        arr V(obj->getNumPoints(), 3);
        for(uint i=0;i<V.d0;i++) V[i] = conv_btVec3_arr(obj->getUnscaledPoints()[i]);
        auto& f = C.addFrame(STRING("obj"<<i))
                  ->setConvexMesh(V)
                  .setPose(X);
        double mInv = body->getInvMass();
        if(mInv>0.) f.setMass(1./mInv);
      } break;
      case BOX_SHAPE_PROXYTYPE:{
        btBoxShape* box = dynamic_cast<btBoxShape*>(shape);
        arr size = 2.*conv_btVec3_arr(box->getHalfExtentsWithMargin());
        cout <<" margin: " <<box->getMargin() <<" size: " <<size;
        auto& f = C.addFrame(STRING("obj"<<i))
                  ->setShape(rai::ST_box, size)
                  .setPose(X);
        double mInv = body->getInvMass();
        if(mInv>0.) f.setMass(1./mInv);
      } break;
      case CYLINDER_SHAPE_PROXYTYPE:{
        btCylinderShape* obj = dynamic_cast<btCylinderShape*>(shape);
        arr size = 2.*conv_btVec3_arr(obj->getHalfExtentsWithMargin());
        cout <<" margin: " <<obj->getMargin() <<" size: " <<size;
        size(1) = size(0);
        size(0) = size(2);
        size.resizeCopy(2);
        auto& f = C.addFrame(STRING("obj"<<i))
            ->setShape(rai::ST_cylinder, size)
            .setPose(X);
        double mInv = body->getInvMass();
        if(mInv>0.) f.setMass(1./mInv);

<<<<<<< HEAD
      } break;
      case COMPOUND_SHAPE_PROXYTYPE:
      case STATIC_PLANE_PROXYTYPE: {
        auto& f = C.addFrame(STRING("obj"<<i))
            ->setShape(rai::ST_marker, {.1})
            .setPose(X);
      } break;
=======
      } break;
      case COMPOUND_SHAPE_PROXYTYPE:
      case STATIC_PLANE_PROXYTYPE: {
        auto& f = C.addFrame(STRING("obj"<<i))
            ->setShape(rai::ST_marker, {.1})
            .setPose(X);
      } break;
>>>>>>> 0d68dd2c
      default:{
        NIY;
      }
    }
    cout <<endl;
  }
}



void BulletBridge::pullPoses(rai::Configuration& C, bool alsoStaticAndKinematic){
  CHECK_EQ(C.frames.N, actors.N, "");
  ::pullPoses(C.frames, actors, NoArr, alsoStaticAndKinematic);
}


#else

BulletInterface::BulletInterface(rai::Configuration& K, int verbose, bool yAxisGravity) { NICO }
BulletInterface::~BulletInterface() { NICO }
void BulletInterface::step(double tau) { NICO }
void BulletInterface::pushFullState(const FrameL& frames, const arr& vel) { NICO }
void BulletInterface::pushKinematicStates(const FrameL& frames) { NICO }
void BulletInterface::pullDynamicStates(FrameL& frames, arr& vel) { NICO }
void BulletInterface::saveBulletFile(const char* filename) { NICO }
void BulletInterface::changeObjectType(rai::Frame* f, int _type) { NICO }

#endif

#ifdef RAI_BULLET
RUN_ON_INIT_BEGIN(kin_bullet)
rai::Array<btRigidBody*>::memMove=true;
rai::Array<rai::BodyType>::memMove=true;
RUN_ON_INIT_END(kin_bullet)
#endif<|MERGE_RESOLUTION|>--- conflicted
+++ resolved
@@ -469,7 +469,6 @@
         double mInv = body->getInvMass();
         if(mInv>0.) f.setMass(1./mInv);
 
-<<<<<<< HEAD
       } break;
       case COMPOUND_SHAPE_PROXYTYPE:
       case STATIC_PLANE_PROXYTYPE: {
@@ -477,15 +476,6 @@
             ->setShape(rai::ST_marker, {.1})
             .setPose(X);
       } break;
-=======
-      } break;
-      case COMPOUND_SHAPE_PROXYTYPE:
-      case STATIC_PLANE_PROXYTYPE: {
-        auto& f = C.addFrame(STRING("obj"<<i))
-            ->setShape(rai::ST_marker, {.1})
-            .setPose(X);
-      } break;
->>>>>>> 0d68dd2c
       default:{
         NIY;
       }
