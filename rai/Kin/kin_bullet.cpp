--- conflicted
+++ resolved
@@ -544,6 +544,9 @@
       floatA V = rai::convert<float>(s->mesh().V);
 #endif
       colShape = new btConvexHullShape(V.p, V.d0, V.sizeT*V.d1);
+//      rai::Mesh& m = s->mesh();
+//      colShape = new btTriangleMeshShape();
+//      colShape = new btTriangleIndexVertexArray(m.T.d0, m.T.p, 3*m.T.sizeT, V.d0, V.p, 3*V.sizeT);
       colShape->setMargin(0.);
     } break;
     default: HALT("NIY" <<s->type());
@@ -883,60 +886,6 @@
   return self->opt;
 }
 
-<<<<<<< HEAD
-=======
-btCollisionShape* BulletInterface_self::createCollisionShape(rai::Shape* s) {
-  btCollisionShape* colShape=0;
-  arr& size = s->size;
-  switch(s->type()) {
-    case rai::ST_sphere: {
-      colShape = new btSphereShape(btScalar(s->radius()));
-    } break;
-    case rai::ST_box: {
-      colShape = new btBoxShape(btVector3(.5*size(0), .5*size(1), .5*size(2)));
-    } break;
-//    case rai::ST_capsule: {
-//      colShape = new btCapsuleShape(btScalar(s->radius()), btScalar(size(0)));
-//    } break;
-    case rai::ST_capsule:
-    case rai::ST_cylinder:
-    case rai::ST_ssCylinder:
-    case rai::ST_ssBox:
-    case rai::ST_ssCvx:
-//    {
-//#ifdef BT_USE_DOUBLE_PRECISION
-//      arr& V = s->sscCore().V;
-//#else
-//      floatA V = convert<float>(s->sscCore().V);
-//#endif
-//      colShape = new btConvexHullShape(V.p, V.d0, V.sizeT*V.d1);
-//      colShape->setMargin(s->radius());
-//    } break;
-    case rai::ST_mesh: {
-#ifdef BT_USE_DOUBLE_PRECISION
-      arr& V = s->mesh().V;
-#else
-      floatA V = rai::convert<float>(s->mesh().V);
-#endif
-      colShape = new btConvexHullShape(V.p, V.d0, V.sizeT*V.d1);
-//      rai::Mesh& m = s->mesh();
-//      colShape = new btTriangleMeshShape();
-//      colShape = new btTriangleIndexVertexArray(m.T.d0, m.T.p, 3*m.T.sizeT, V.d0, V.p, 3*V.sizeT);
-      colShape->setMargin(0.);
-    } break;
-    default: HALT("NIY" <<s->type());
-  }
-  return colShape;
-}
-
-btCollisionShape* BulletInterface_self::createCompoundCollisionShape(rai::Frame* link, ShapeL& shapes) {
-  btCompoundShape* colShape = new btCompoundShape;
-  for(rai::Shape* s:shapes) {
-    colShape->addChildShape(conv_trans_btTrans(s->frame.ensure_X()/link->ensure_X()), createCollisionShape(s));
-  }
-  return colShape;
-}
->>>>>>> 4a5c9f8f
 
 BulletBridge::BulletBridge(btDiscreteDynamicsWorld* _dynamicsWorld) : dynamicsWorld(_dynamicsWorld) {
   btCollisionObjectArray& collisionObjects = dynamicsWorld->getCollisionObjectArray();
