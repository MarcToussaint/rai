#include "kin_bullet.h"

#ifdef RAI_BULLET

#include <Kin/frame.h>
#include <btBulletDynamicsCommon.h>

constexpr float gravity = -10.0f;
constexpr float initialY = 10.0f;
// TODO some combinations of coefficients smaller than 1.0
// make the ball go up higher / not lose height. Why?
constexpr float groundRestitution = 0.9f;
constexpr float sphereRestitution = 0.9f;
constexpr int maxNPoints = 500;

struct sBulletInterface{
  btDefaultCollisionConfiguration *collisionConfiguration;
  btCollisionDispatcher *dispatcher;
  btBroadphaseInterface *overlappingPairCache;
  btSequentialImpulseConstraintSolver* solver;
  btDiscreteDynamicsWorld *dynamicsWorld;
  btAlignedObjectArray<btCollisionShape*> collisionShapes;

  rai::Array<btRigidBody*> frameID_to_btBody;

  uint stepCount=0;
};

BulletInterface::BulletInterface(){
  self = new sBulletInterface;

  self->collisionConfiguration = new btDefaultCollisionConfiguration();
  self->dispatcher = new btCollisionDispatcher(self->collisionConfiguration);
  self->overlappingPairCache = new btDbvtBroadphase();
  self->solver = new btSequentialImpulseConstraintSolver;
  self->dynamicsWorld = new btDiscreteDynamicsWorld(self->dispatcher, self->overlappingPairCache, self->solver, self->collisionConfiguration);
  self->dynamicsWorld->setGravity(btVector3(0, 0, gravity));
}

BulletInterface::BulletInterface(const rai::KinematicWorld& K)
  : BulletInterface() {
  defaultInit(K);
}

BulletInterface::~BulletInterface(){
  for (int i = self->dynamicsWorld->getNumCollisionObjects() - 1; i >= 0; --i) {
    btCollisionObject* obj = self->dynamicsWorld->getCollisionObjectArray()[i];
    btRigidBody* body = btRigidBody::upcast(obj);
    if (body && body->getMotionState()) {
      delete body->getMotionState();
    }
    self->dynamicsWorld->removeCollisionObject(obj);
    delete obj;
  }
  for (int i = 0; i < self->collisionShapes.size(); ++i) {
    delete self->collisionShapes[i];
  }
  delete self->dynamicsWorld;
  delete self->solver;
  delete self->overlappingPairCache;
  delete self->dispatcher;
  delete self->collisionConfiguration;
  self->collisionShapes.clear();
}

btRigidBody* BulletInterface::addGround(){
  btTransform groundTransform;
  groundTransform.setIdentity();
  groundTransform.setOrigin(btVector3(0, 0, 0));
  btCollisionShape* groundShape;
  groundShape = new btStaticPlaneShape(btVector3(0, 0, 1), 0);
  self->collisionShapes.push_back(groundShape);
  btDefaultMotionState* myMotionState = new btDefaultMotionState(groundTransform);
  btRigidBody::btRigidBodyConstructionInfo rbInfo(0, myMotionState, groundShape, btVector3(0, 0, 0));
  btRigidBody* body = new btRigidBody(rbInfo);
  body->setRestitution(groundRestitution);
  self->dynamicsWorld->addRigidBody(body);
  return body;
}

btRigidBody* BulletInterface::addSphere(){
  btCollisionShape* colShape = new btSphereShape(btScalar(1.0));
  self->collisionShapes.push_back(colShape);
  btTransform startTransform;
  startTransform.setIdentity();
  startTransform.setOrigin(btVector3(0, 0, initialY));
  btVector3 localInertia(0, 0, 0);
  btScalar mass(1.0f);
  colShape->calculateLocalInertia(mass, localInertia);
  btDefaultMotionState *myMotionState = new btDefaultMotionState(startTransform);
  btRigidBody *body = new btRigidBody(btRigidBody::btRigidBodyConstructionInfo(
                                        mass, myMotionState, colShape, localInertia));
  body->setRestitution(sphereRestitution);
  self->dynamicsWorld->addRigidBody(body);
  return body;
}

btRigidBody* BulletInterface::addFrame(const rai::Frame* f){
  CHECK(f->shape && f->shape->geom, "can only add frames with shapes");
  //create a colShape
  btCollisionShape* colShape = 0;
  arr& size = f->shape->geom->size;
  switch(f->shape->type()){
    case rai::ST_sphere:{
      double rad=1;
      if(size.N==1) rad=size(0);
      else rad=size(3);
      colShape =new btSphereShape(btScalar(rad));

    } break;
    case rai::ST_box:{
      colShape =new btBoxShape(btVector3(.5*size(0), .5*size(1), .5*size(2)));
    } break;
    case rai::ST_ssBox:{
      colShape =new btBoxShape(btVector3(.5*size(0), .5*size(1), .5*size(2)));
    } break;
    default: HALT("NIY" <<f->shape->type());
  }
  self->collisionShapes.push_back(colShape);

  btTransform pose(btQuaternion(f->X.rot.x, f->X.rot.y, f->X.rot.z, f->X.rot.w),
                   btVector3(f->X.pos.x, f->X.pos.y, f->X.pos.z));
  btScalar mass(0.0f);
  if(f->inertia) mass = f->inertia->mass;
  btVector3 localInertia(0, 0, 0);
  colShape->calculateLocalInertia(mass, localInertia);
  btDefaultMotionState *motionState = new btDefaultMotionState(pose);
  btRigidBody *body = new btRigidBody(btRigidBody::btRigidBodyConstructionInfo(mass, motionState, colShape, localInertia));
  body->setRestitution(.9f);
  self->dynamicsWorld->addRigidBody(body);

  while(self->frameID_to_btBody.N<=f->ID) self->frameID_to_btBody.append(0);
  CHECK(!self->frameID_to_btBody(f->ID), "you already added a frame with ID" <<f->ID);
  self->frameID_to_btBody(f->ID) = body;
  return body;
}

void BulletInterface::addFrames(const FrameL& frames){
  for(const rai::Frame *f:frames){
    if(f->shape && f->shape->geom) addFrame(f);
  }
}

void BulletInterface::defaultInit(const rai::KinematicWorld& K){
  addGround();
  addFrames(K.frames);
}

void BulletInterface::step(double tau){
  self->stepCount++;
  self->dynamicsWorld->stepSimulation(tau);

  for (int j = self->dynamicsWorld->getNumCollisionObjects() - 1; j >= 0; --j) {
    btCollisionObject *obj = self->dynamicsWorld->getCollisionObjectArray()[j];
    btRigidBody *body = btRigidBody::upcast(obj);
    btTransform trans;
    if (body && body->getMotionState()) {
      body->getMotionState()->getWorldTransform(trans);
    } else {
      trans = obj->getWorldTransform();
    }
    btVector3 origin = trans.getOrigin();
    if(j==1) std::cout <<self->stepCount <<' ' <<j <<' ' <<origin[2] <<std::endl;
  }
}

void BulletInterface::syncBack(FrameL& frames){
  for(uint i=0;i<self->frameID_to_btBody.N;i++){
    btRigidBody* b = self->frameID_to_btBody(i);
    rai::Frame *f = frames(i);
    if(f && b){
      btTransform trans;
      if (b && b->getMotionState()) {
        b->getMotionState()->getWorldTransform(trans);
      } else {
        NIY; //trans = obj->getWorldTransform();
      }
      btQuaternion q = trans.getRotation();
      btVector3& p = trans.getOrigin();
      f->X.pos.set(p.x(), p.y(), p.z());
      f->X.rot.set(q.w(), q.x(), q.y(), q.z());
    }
  }
}

<<<<<<< HEAD
void BulletInterface::saveBulletFile(const char* filename){
  //adapted from PhysicsServerCommandProcessor::processSaveBulletCommand

  FILE* f = fopen(filename, "wb");
  if (f){
    btDefaultSerializer* ser = new btDefaultSerializer();
    int currentFlags = ser->getSerializationFlags();
    ser->setSerializationFlags(currentFlags | BT_SERIALIZE_CONTACT_MANIFOLDS);

    self->dynamicsWorld->serialize(ser);
    fwrite(ser->getBufferPointer(), ser->getCurrentBufferSize(), 1, f);
    fclose(f);
    delete ser;
  }else{
    HALT("could not open file '" <<filename <<"' for writing");
  }
}
=======

}

#else
#endif
>>>>>>> 520da779
<|MERGE_RESOLUTION|>--- conflicted
+++ resolved
@@ -183,7 +183,6 @@
   }
 }
 
-<<<<<<< HEAD
 void BulletInterface::saveBulletFile(const char* filename){
   //adapted from PhysicsServerCommandProcessor::processSaveBulletCommand
 
@@ -201,10 +200,6 @@
     HALT("could not open file '" <<filename <<"' for writing");
   }
 }
-=======
-
-}
 
 #else
-#endif
->>>>>>> 520da779
+#endif