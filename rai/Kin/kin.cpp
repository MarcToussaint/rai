/*  ------------------------------------------------------------------
    Copyright 2016 Marc Toussaint
    email: marc.toussaint@informatik.uni-stuttgart.de
    
    This program is free software: you can redistribute it and/or modify
    it under the terms of the GNU General Public License as published by
    the Free Software Foundation, either version 3 of the License, or (at
    your option) any later version. This program is distributed without
    any warranty. See the GNU General Public License for more details.
    You should have received a COPYING file of the full GNU General Public
    License along with this program. If not, see
    <http://www.gnu.org/licenses/>
    --------------------------------------------------------------  */


/**
 * @file
 * @ingroup group_ors
 */
/**
 * @addtogroup group_ors
 * @{
 */


#undef abs
#include <algorithm>
#include <sstream>
#include <climits>
#include "kin.h"
#include "frame.h"
#include "contact.h"
#include "uncertainty.h"
#include "proxy.h"
#include "kin_swift.h"
#include "kin_physx.h"
#include "kin_ode.h"
#include "kin_feather.h"
#include <Geo/qhull.h>
#include <GeoOptim/geoOptim.h>
#include <Gui/opengl.h>
#include <Algo/algos.h>
#include <iomanip>

#ifndef MLR_ORS_ONLY_BASICS
#  include <Core/graph.h>
//#  include <Plot/plot.h>
#endif

#ifdef MLR_extern_ply
#  include <Geo/ply/ply.h>
#endif

#ifdef MLR_GL
#  include <GL/gl.h>
#  include <GL/glu.h>
#endif

#define ORS_NO_DYNAMICS_IN_FRAMES

#define SL_DEBUG_LEVEL 1
#define SL_DEBUG(l, x) if(l<=SL_DEBUG_LEVEL) x;

#define Qstate

void lib_ors(){ cout <<"force loading lib/ors" <<endl; }

#define LEN .2

#ifndef MLR_ORS_ONLY_BASICS

uint mlr::KinematicWorld::setJointStateCount = 0;

//===========================================================================
//
// contants
//

mlr::Frame& NoFrame = *((mlr::Frame*)NULL);
mlr::Shape& NoShape = *((mlr::Shape*)NULL);
mlr::Joint& NoJoint = *((mlr::Joint*)NULL);
mlr::KinematicWorld& NoWorld = *((mlr::KinematicWorld*)NULL);

template<> const char* mlr::Enum<mlr::JointType>::names []={
  "JT_hingeX", "JT_hingeY", "JT_hingeZ", "JT_transX", "JT_transY", "JT_transZ", "JT_transXY", "JT_trans3", "JT_transXYPhi", "JT_universal", "JT_rigid", "JT_quatBall", "JT_phiTransXY", "JT_XBall", "JT_free", NULL
};

template<> const char* mlr::Enum<mlr::BodyType>::names []={
  "BT_dynamic", "BT_kinematic", "BT_static", NULL
};



uintA stringListToShapeIndices(const mlr::Array<const char*>& names, const mlr::KinematicWorld& K) {
  uintA I(names.N);
  for(uint i=0; i<names.N; i++) {
    mlr::Frame *f = K.getFrameByName(names(i));
    if(!f) HALT("shape name '"<<names(i)<<"' doesn't exist");
    I(i) = f->ID;
  }
  return I;
}

uintA shapesToShapeIndices(const FrameL& frames) {
  uintA I;
  resizeAs(I, frames);
  for(uint i=0; i<frames.N; i++) I.elem(i) = frames.elem(i)->ID;
  return I;
}

void makeConvexHulls(FrameL& frames, bool onlyContactShapes){
  for(mlr::Frame *f: frames) if(f->shape && (!onlyContactShapes || f->shape->cont)) f->shape->mesh().makeConvexHull();
}

void computeOptimalSSBoxes(FrameL &frames){
  NIY;
#if 0
  //  for(mlr::Shape *s: shapes) s->mesh.computeOptimalSSBox(s->mesh.V);
  mlr::Shape *s;
  for(mlr::Frame *f: frames) if((s=f->shape)){
    if(!(s->type()==mlr::ST_mesh && s->mesh.V.N)) continue;
    mlr::Transformation t;
    arr x;
    computeOptimalSSBox(s->mesh, x, t, s->mesh.V);
    s->type() = mlr::ST_ssBox;
    s->size(0)=2.*x(0); s->size(1)=2.*x(1); s->size(2)=2.*x(2); s->size(3)=x(3);
    s->mesh.setSSBox(s->size(0), s->size(1), s->size(2), s->size(3));
    s->frame.Q.appendTransformation(t);
  }
#endif
}

void computeMeshNormals(FrameL& frames, bool force){
  for(mlr::Frame *f: frames) if(f->shape){
    mlr::Shape *s = f->shape;
    if(force || s->mesh().V.d0!=s->mesh().Vn.d0 || s->mesh().T.d0!=s->mesh().Tn.d0) s->mesh().computeNormals();
    if(force || s->sscCore().V.d0!=s->sscCore().Vn.d0 || s->sscCore().T.d0!=s->sscCore().Tn.d0) s->sscCore().computeNormals();
  }
}


bool always_unlocked(void*) { return false; }


//===========================================================================
//
// KinematicWorld
//

namespace mlr{
  struct sKinematicWorld{
    OpenGL *gl;
    SwiftInterface *swift;
    PhysXInterface *physx;
    OdeInterface *ode;
    FeatherstoneInterface *fs = NULL;
    bool swiftIsReference;
    sKinematicWorld():gl(NULL), swift(NULL), physx(NULL), ode(NULL), swiftIsReference(false) {}
    ~sKinematicWorld(){
      if(gl) delete gl;
      if(swift && !swiftIsReference) delete swift;
      if(physx) delete physx;
      if(ode) delete ode;
    }
  };
}

mlr::KinematicWorld::KinematicWorld() : s(NULL) {
  frames.memMove=proxies.memMove=true;
  s=new sKinematicWorld;
}

mlr::KinematicWorld::KinematicWorld(const mlr::KinematicWorld& other) : KinematicWorld() {
  copy( other );
}

mlr::KinematicWorld::KinematicWorld(const char* filename) : KinematicWorld() {
  init(filename);

}

mlr::KinematicWorld::~KinematicWorld() {
  //delete OpenGL and the extensions first!
  delete s;
  s=NULL;
  clear();
}

void mlr::KinematicWorld::init(const char* filename) {
  Graph G(FILE(filename));
  G.checkConsistency();
  init(G, false);
}

void mlr::KinematicWorld::addModel(const char* filename){
  Graph G(FILE(filename));
  init(G, true);
}

void mlr::KinematicWorld::clear() {
  reset_q();
  proxies.clear(); //while(proxies.N){ delete proxies.last(); /*checkConsistency();*/ }
  while(frames.N){ delete frames.last(); /*checkConsistency();*/ }
  reset_q();
}

void mlr::KinematicWorld::reset_q(){
  q.clear();
  qdot.clear();
  fwdActiveSet.clear();
  fwdActiveJoints.clear();
}

FrameL mlr::KinematicWorld::calc_topSort(){
  FrameL fringe;
  FrameL order;
  boolA done = consts<byte>(false, frames.N);

  for(Frame *a:frames) if(!a->parent) fringe.append(a);


  while(fringe.N) {
    Frame *a = fringe.popFirst();
    order.append(a);
    done(a->ID) = true;

    for(Frame *ch : a->outLinks) fringe.append(ch);
  }

  for(uint i=0;i<done.N;i++) if(!done(i)) LOG(-1) <<"not done: " <<frames(i)->name <<endl;
  CHECK_EQ(order.N, frames.N, "can't top sort");

  return order;
}

bool mlr::KinematicWorld::check_topSort(){
  if(fwdActiveSet.N != frames.N) return false;

  //compute levels
  intA level = consts<int>(0, frames.N);
  for(Frame *f: fwdActiveSet) if(f->parent) level(f->ID) = level(f->parent->ID)+1;
  //check levels are strictly increasing across links
  for(Frame *f: fwdActiveSet) if(f->parent && level(f->parent->ID) >= level(f->ID)) return false;

  return true;
}

void mlr::KinematicWorld::calc_activeSets(){
  if(!check_topSort()){
    fwdActiveSet = calc_topSort(); //graphGetTopsortOrder<Frame>(frames);
  }
  fwdActiveJoints.clear();
  for(Frame *f:fwdActiveSet)
      if(f->joint && f->joint->active)
          fwdActiveJoints.append(f->joint);
}

void mlr::KinematicWorld::calc_q(){
  calc_activeSets();
  calc_q_from_Q();
}

void mlr::KinematicWorld::copy(const mlr::KinematicWorld& K, bool referenceSwiftOnCopy) {
  clear();
  proxies = K.proxies;
  for(Frame *f:K.frames) new Frame(*this, f);
  for(Frame *f:K.frames) if(f->parent) frames(f->ID)->linkFrom(frames(f->parent->ID));
//  for(Frame *f:K.frames) if(f->joint) new Joint(frames(f->ID), f->joint);
  if(referenceSwiftOnCopy){
    s->swift = K.s->swift;
    s->swiftIsReference=true;
  }
  q = K.q;
  qdot = K.qdot;
  calc_activeSets();
}

/** @brief KINEMATICS: given the (absolute) frames of root nodes and the relative frames
    on the edges, this calculates the absolute frames of all other nodes (propagating forward
    through trees and testing consistency of loops). */
void mlr::KinematicWorld::calc_fwdPropagateFrames() {
  for(Frame *f:fwdActiveSet){
#if 1
    if(f->parent) f->calc_X_from_parent();
#else
    if(f->parent){
      Transformation &from = f->parent->X;
      Transformation &to = f->X;
      to = from;
      to.appendTransformation(f->Q);
      CHECK_EQ(to.pos.x, to.pos.x, "NAN transformation:" <<from <<'*' <<f->Q);
      if(f->joint){
        Joint *j = f->joint;
        if(j->type==JT_hingeX || j->type==JT_transX || j->type==JT_XBall)  j->axis = from.rot.getX();
        if(j->type==JT_hingeY || j->type==JT_transY)  j->axis = from.rot.getY();
        if(j->type==JT_hingeZ || j->type==JT_transZ)  j->axis = from.rot.getZ();
        if(j->type==JT_transXYPhi)  j->axis = from.rot.getZ();
        if(j->type==JT_phiTransXY)  j->axis = from.rot.getZ();
      }
    }
#endif
  }
}

arr mlr::KinematicWorld::calc_fwdPropagateVelocities(){
  arr vel(frames.N, 2, 3);  //for every frame we have a linVel and angVel, each 3D
  vel.setZero();
  mlr::Transformation f;
  Vector linVel, angVel, q_vel, q_angvel;
  for(Frame *f : fwdActiveSet){ //this has no bailout for loopy graphs!
    if(f->parent){
      Frame *from = f->parent;
      Joint *j = f->joint;
      if(j){
        linVel = vel(from->ID, 0, {});
        angVel = vel(from->ID, 1, {});

        if(j->type==JT_hingeX){
          q_vel.setZero();
          q_angvel.set(qdot(j->qIndex) ,0., 0.);
        }else if(j->type==JT_transX){
          q_vel.set(qdot(j->qIndex), 0., 0.);
          q_angvel.setZero();
        }else if(j->type==JT_rigid){
          q_vel.setZero();
          q_angvel.setZero();
        }else if(j->type==JT_transXYPhi){
          q_vel.set(qdot(j->qIndex), qdot(j->qIndex+1), 0.);
          q_angvel.set(0.,0.,qdot(j->qIndex+2));
        }else NIY;

        Matrix R = j->X().rot.getMatrix();
        Vector qV(R*q_vel); //relative vel in global coords
        Vector qW(R*q_angvel); //relative ang vel in global coords
        linVel += angVel^(f->X.pos - from->X.pos);
        /*if(!isLinkTree) */linVel += qW^(f->X.pos - j->X().pos);
        linVel += qV;
        angVel += qW;

        for(uint i=0;i<3;i++) vel(f->ID, 0, i) = linVel(i);
        for(uint i=0;i<3;i++) vel(f->ID, 1, i) = angVel(i);
      }else{
        linVel = vel(from->ID, 0, {});
        angVel = vel(from->ID, 1, {});

        linVel += angVel^(f->X.pos - from->X.pos);

        for(uint i=0;i<3;i++) vel(f->ID, 0, i) = linVel(i);
        for(uint i=0;i<3;i++) vel(f->ID, 1, i) = angVel(i);
      }
    }
  }
  return vel;
}

/** @brief given the absolute frames of all nodes and the two rigid (relative)
    frames A & B of each edge, this calculates the dynamic (relative) joint
    frame X for each edge (which includes joint transformation and errors) */
void mlr::KinematicWorld::calc_Q_from_BodyFrames() {
  for(Frame *f:frames) if(f->parent){
//    mlr::Transformation A(j->from->X), B(j->to->X);
//    A.appendTransformation(j->A);
//    B.appendInvTransformation(j->B);
    f->Q.setDifference(f->parent->X, f->X);
  }
}

arr mlr::KinematicWorld::naturalQmetric(double power) const {
  HALT("don't use this anymore. use getHmetric instead");
#if 0
  if(!q.N) getJointStateDimension();
  arr Wdiag(q.N);
  Wdiag=1.;
  return Wdiag;
#else
  //compute generic q-metric depending on tree depth
  arr BM(frames.N);
  BM=1.;
  for(uint i=BM.N; i--;) {
    for(uint j=0; j<frames(i)->outLinks.N; j++) {
      BM(i) = mlr::MAX(BM(frames(i)->outLinks(j)->ID)+1., BM(i));
//      BM(i) += BM(bodies(i)->outLinks(j)->to->index);
    }
  }
  if(!q.N) getJointStateDimension();
  arr Wdiag(q.N);
  for(Joint *j: fwdActiveJoints){
    for(uint i=0; i<j->qDim(); i++) {
      Wdiag(j->qIndex+i) = ::pow(BM(j->frame.ID), power);
    }
  }
  return Wdiag;
#endif
}

/** @brief revert the topological orientation of a joint (edge),
   e.g., when choosing another body as root of a tree */
void mlr::KinematicWorld::flipFrames(mlr::Frame *a, mlr::Frame *b) {
  CHECK_EQ(b->parent, a, "");
  CHECK(!a->parent, "");
  CHECK(!a->joint, "");
  CHECK(!b->joint, "");
  a->Q = -b->Q;
  b->Q.setZero();
  b->unLink();
  a->linkFrom(b);
}

/** @brief re-orient all joints (edges) such that n becomes
  the root of the configuration */
void mlr::KinematicWorld::reconfigureRootOfSubtree(Frame *root) {
  FrameL pathToOldRoot;
  mlr::Frame *f = root;
  while(f->parent){
    pathToOldRoot.prepend(f);
    f = f->parent;
  }

  for(Frame *f : pathToOldRoot){
    flipFrames(f->parent, f);
  }

  checkConsistency();
}

uint mlr::KinematicWorld::analyzeJointStateDimensions() const{
  uint qdim=0;
  for(Joint *j: fwdActiveJoints){
    if(!j->mimic){
      j->dim = j->getDimFromType();
      j->qIndex = qdim;
      if(!j->uncertainty)
        qdim += j->qDim();
      else
        qdim += 2*j->qDim();
    }else{
      j->dim = 0;
      j->qIndex = j->mimic->qIndex;
    }
  }
  return qdim;
}

/** @brief returns the joint (actuator) dimensionality */
uint mlr::KinematicWorld::getJointStateDimension() const {
  if(!q.nd) return analyzeJointStateDimensions();
  return q.N;
}

void mlr::KinematicWorld::getJointState(arr &_q, arr& _qdot) const {
  if(!q.nd) ((KinematicWorld*)this)->calc_q();
  _q=q;
  if(&_qdot){
    _qdot=qdot;
    if(!_qdot.N) _qdot.resizeAs(q).setZero();
  }
}

arr mlr::KinematicWorld::getJointState() const {
  if(!q.nd) ((KinematicWorld*)this)->calc_q();
  return q;
}

arr mlr::KinematicWorld::getJointState(const StringA& joints) const {
  if(!q.nd) ((KinematicWorld*)this)->calc_q();
  arr x(joints.N);
  for(uint i=0;i<joints.N;i++){
      String s = joints.elem(i);
      uint d=0;
      if(s(-2)==':'){ d=s(-1)-'0'; s.resize(s.N-2,true); }
      Joint *j = getFrameByName(s)->joint;
      CHECK(!j->dim || d<j->dim,"");
      x(i) = q(j->qIndex+d);
  }
  return x;
}

/** @brief returns the vector of joint limts */
arr mlr::KinematicWorld::getLimits() const {
  uint N=getJointStateDimension();
  arr limits(N,2);
  limits.setZero();
  for(Joint *j: fwdActiveJoints){
    uint i=j->qIndex;
    uint d=j->qDim();
    for(uint k=0;k<d;k++){//in case joint has multiple dimensions
      if(j->limits.N){
        limits(i+k,0)=j->limits(0); //lo
        limits(i+k,1)=j->limits(1); //up
      }else{
        limits(i+k,0)=-1.; //lo
        limits(i+k,1)=+1.; //up
      }
    }
  }
//  cout <<"limits=" <<limits <<endl;
  return limits;
}

void mlr::KinematicWorld::calc_q_from_Q() {
  uint N=getJointStateDimension();
  q.resize(N).setZero();
  qdot.resize(N).setZero();

  uint n=0;
  for(Joint *j: fwdActiveJoints){
    if(j->mimic) continue; //don't count dependent joints
    CHECK_EQ(j->qIndex, n, "joint indexing is inconsistent");
    arr joint_q = j->calc_q_from_Q(j->frame.Q);
    CHECK_EQ(joint_q.N, j->dim, "");
    if(!j->dim) continue; //nothing to do
    q.setVectorBlock(joint_q, j->qIndex);
    n += j->dim;
    if(j->uncertainty){
      q.setVectorBlock(j->uncertainty->sigma, j->qIndex+j->dim);
      n += j->dim;
    }
  }
  CHECK_EQ(n,N,"");
}

void mlr::KinematicWorld::calc_Q_from_q(){
  uint n=0;
  for(Joint *j: fwdActiveJoints){
    if(!j->mimic) CHECK_EQ(j->qIndex, n, "joint indexing is inconsistent");
    j->calc_Q_from_q(q, j->qIndex);
    if(!j->mimic){
      n += j->dim;
      if(j->uncertainty){
        j->uncertainty->sigma = q.sub(j->qIndex+j->dim, j->qIndex+2*j->dim-1);
        n += j->dim;
      }
    }
  }
  CHECK_EQ(n, q.N, "");
}

/// @name active set selection
void mlr::KinematicWorld::setActiveJointsByName(const StringA& names){
  for(Joint *j: fwdActiveJoints) j->active=false;
  for(const String& s:names){
      Frame *f = getFrameByName(s);
      CHECK(f, "");
      CHECK(f->joint, "");
      f->joint->active=true;
  }
  reset_q();
  checkConsistency();
  calc_q();
  checkConsistency();
}


/** @brief sets the joint state vectors separated in positions and
  velocities */
void mlr::KinematicWorld::setJointState(const arr& _q, const arr& _qdot) {
  setJointStateCount++; //global counter

  uint N=getJointStateDimension();
  CHECK(_q.N==N && (!(&_qdot) || _qdot.N==N), "wrong joint state dimensionalities");
  q=_q;
  if(&_qdot) qdot=_qdot; else qdot.clear();

  calc_Q_from_q();

  calc_fwdPropagateFrames();
}

void mlr::KinematicWorld::setJointState(const arr& _q, const StringA& joints) {
  setJointStateCount++; //global counter

  CHECK_EQ(_q.N, joints.N, "");
  for(uint i=0;i<_q.N;i++){
    q( getFrameByName(joints(i))->joint->qIndex ) = _q(i);
  }
  qdot.clear();

  calc_Q_from_q();

  calc_fwdPropagateFrames();
}

void mlr::KinematicWorld::setTimes(double t){
  for(Frame *a:frames) a->time = t;
}



//===========================================================================
//
// core: kinematics and dynamics
//

/** @brief return the jacobian \f$J = \frac{\partial\phi_i(q)}{\partial q}\f$ of the position
  of the i-th body (3 x n tensor)*/
void mlr::KinematicWorld::kinematicsPos(arr& y, arr& J, Frame *a, const mlr::Vector& rel) const {
  CHECK_EQ(&a->K, this, "given frame is not element of this KinematicWorld");

  if(!a){
    MLR_MSG("WARNING: calling kinematics for NULL body");
    if(&y) y.resize(3).setZero();
    if(&J) J.resize(3, getJointStateDimension()).setZero();
    return;
  }

  //get position
  mlr::Vector pos_world = a->X.pos;
  if(&rel && !rel.isZero) pos_world += a->X.rot*rel;
  if(&y) y = conv_vec2arr(pos_world); //return the output
  if(!&J) return; //do not return the Jacobian

  jacobianPos(J, a, pos_world);
}

#if 1
void mlr::KinematicWorld::jacobianPos(arr& J, Frame *a, const mlr::Vector& pos_world) const {
  //get Jacobian
  uint N=getJointStateDimension();
  J.resize(3, N).setZero();
  while(a) { //loop backward down the kinematic tree
    if(!a->parent) break; //frame has no inlink -> done
    Joint *j=a->joint;
    if(j && j->active) {
      uint j_idx=j->qIndex;
      if(j_idx>=N) CHECK(j->type==JT_rigid, "");
      if(j_idx<N){
        if(j->type==JT_hingeX || j->type==JT_hingeY || j->type==JT_hingeZ) {
          mlr::Vector tmp = j->axis ^ (pos_world-j->X()*j->Q().pos);
          J(0, j_idx) += tmp.x;
          J(1, j_idx) += tmp.y;
          J(2, j_idx) += tmp.z;
        }
        else if(j->type==JT_transX || j->type==JT_transY || j->type==JT_transZ || j->type==JT_XBall) {
          J(0, j_idx) += j->axis.x;
          J(1, j_idx) += j->axis.y;
          J(2, j_idx) += j->axis.z;
        }
        else if(j->type==JT_transXY) {
          if(j->mimic) NIY;
          arr R = j->X().rot.getArr();
          J.setMatrixBlock(R.sub(0,-1,0,1), 0, j_idx);
        }
        else if(j->type==JT_transXYPhi) {
          if(j->mimic) NIY;
          arr R = j->X().rot.getArr();
          J.setMatrixBlock(R.sub(0,-1,0,1), 0, j_idx);
          mlr::Vector tmp = j->axis ^ (pos_world-(j->X().pos + j->X().rot*a->Q.pos));
          J(0, j_idx+2) += tmp.x;
          J(1, j_idx+2) += tmp.y;
          J(2, j_idx+2) += tmp.z;
        }
        else if(j->type==JT_phiTransXY) {
          if(j->mimic) NIY;
          mlr::Vector tmp = j->axis ^ (pos_world-j->X().pos);
          J(0, j_idx) += tmp.x;
          J(1, j_idx) += tmp.y;
          J(2, j_idx) += tmp.z;
          arr R = (j->X().rot*a->Q.rot).getArr();
          J.setMatrixBlock(R.sub(0,-1,0,1), 0, j_idx+1);
        }
        if(j->type==JT_XBall) {
          if(j->mimic) NIY;
          arr R = conv_vec2arr(j->X().rot.getX());
          R.reshape(3,1);
          J.setMatrixBlock(R, 0, j_idx);
        }
        if(j->type==JT_trans3 || j->type==JT_free) {
          if(j->mimic) NIY;
          arr R = j->X().rot.getArr();
          J.setMatrixBlock(R, 0, j_idx);
        }
        if(j->type==JT_quatBall || j->type==JT_free || j->type==JT_XBall) {
          uint offset = 0;
          if(j->type==JT_XBall) offset=1;
          if(j->type==JT_free) offset=3;
          arr Jrot = j->X().rot.getArr() * a->Q.rot.getJacobian(); //transform w-vectors into world coordinate
          Jrot = crossProduct(Jrot, conv_vec2arr(pos_world-(j->X().pos+j->X().rot*a->Q.pos)) ); //cross-product of all 4 w-vectors with lever
          Jrot /= sqrt(sumOfSqr( q({j->qIndex+offset, j->qIndex+offset+3}) )); //account for the potential non-normalization of q
//          for(uint i=0;i<4;i++) for(uint k=0;k<3;k++) J(k,j_idx+offset+i) += Jrot(k,i);
          J.setMatrixBlock(Jrot, 0, j_idx+offset);
        }
      }
    }
    a = a->parent;
  }
}
#else
void mlr::KinematicWorld::jacobianPos(arr& J, Frame *a, const mlr::Vector& pos_world) const {
  J.resize(3, getJointStateDimension()).setZero();
  while(a) { //loop backward down the kinematic tree
    if(!a->parent) break; //frame has no inlink -> done
    Joint *j=a->joint;
    if(j && j->active) {
      uint j_idx=j->qIndex;
      arr screw = j->getScrewMatrix();
      for(uint d=0; d<j->dim; d++){
        mlr::Vector axis = screw(0,d,{});
        mlr::Vector tmp = axis ^ pos_world;
        J(0, j_idx+d) += tmp.x + screw(1,d,0);
        J(1, j_idx+d) += tmp.y + screw(1,d,1);
        J(2, j_idx+d) += tmp.z + screw(1,d,2);
      }
    }
    a = a->parent;
  }
}
#endif

/** @brief return the jacobian \f$J = \frac{\partial\phi_i(q)}{\partial q}\f$ of the position
  of the i-th body W.R.T. the 6 axes of an arbitrary shape-frame, NOT the robot's joints (3 x 6 tensor)
  WARNING: this does not check if s is actually in the kinematic chain from root to b.
*/
void mlr::KinematicWorld::kinematicsPos_wrtFrame(arr& y, arr& J, Frame *b, const mlr::Vector& rel, Frame *s) const {
  if(!b && &J){ J.resize(3, getJointStateDimension()).setZero();  return; }

  //get position
  mlr::Vector pos_world = b->X.pos;
  if(&rel) pos_world += b->X.rot*rel;
  if(&y) y = conv_vec2arr(pos_world); //return the output
  if(!&J) return; //do not return the Jacobian

  //get Jacobian
  J.resize(3, 6).setZero();
  mlr::Vector diff = pos_world - s->X.pos;
  mlr::Array<mlr::Vector> axes = {s->X.rot.getX(), s->X.rot.getY(), s->X.rot.getZ()};

  //3 translational axes
  for(uint i=0;i<3;i++){
    J(0, i) += axes(i).x;
    J(1, i) += axes(i).y;
    J(2, i) += axes(i).z;
  }

  //3 rotational axes
  for(uint i=0;i<3;i++){
    mlr::Vector tmp = axes(i) ^ diff;
    J(0, 3+i) += tmp.x;
    J(1, 3+i) += tmp.y;
    J(2, 3+i) += tmp.z;
  }
}

/** @brief return the Hessian \f$H = \frac{\partial^2\phi_i(q)}{\partial q\partial q}\f$ of the position
  of the i-th body (3 x n x n tensor) */
void mlr::KinematicWorld::hessianPos(arr& H, Frame *a, mlr::Vector *rel) const {
  HALT("this is buggy: a sign error: see examples/Kin/ors testKinematics");
  Joint *j1, *j2;
  uint j1_idx, j2_idx;
  mlr::Vector tmp, pos_a;
  
  uint N=getJointStateDimension();
  
  //initialize Jacobian
  H.resize(3, N, N);
  H.setZero();
  
  //get reference frame
  pos_a = a->X.pos;
  if(rel) pos_a += a->X.rot*(*rel);
  
  if((j1=a->joint)) {
    while(j1) {
      j1_idx=j1->qIndex;

      j2=j1;
      while(j2) {
        j2_idx=j2->qIndex;

        if(j1->type>=JT_hingeX && j1->type<=JT_hingeZ && j2->type>=JT_hingeX && j2->type<=JT_hingeZ) { //both are hinges
          tmp = j2->axis ^ (j1->axis ^ (pos_a-j1->X().pos));
          H(0, j1_idx, j2_idx) = H(0, j2_idx, j1_idx) = tmp.x;
          H(1, j1_idx, j2_idx) = H(1, j2_idx, j1_idx) = tmp.y;
          H(2, j1_idx, j2_idx) = H(2, j2_idx, j1_idx) = tmp.z;
        }
        else if(j1->type>=JT_transX && j1->type<=JT_transZ && j2->type>=JT_hingeX && j2->type<=JT_hingeZ) { //i=trans, j=hinge
          tmp = j1->axis ^ j2->axis;
          H(0, j1_idx, j2_idx) = H(0, j2_idx, j1_idx) = tmp.x;
          H(1, j1_idx, j2_idx) = H(1, j2_idx, j1_idx) = tmp.y;
          H(2, j1_idx, j2_idx) = H(2, j2_idx, j1_idx) = tmp.z;
        }
        else if(j1->type==JT_transXY && j2->type>=JT_hingeX && j2->type<=JT_hingeZ) { //i=trans3, j=hinge
          NIY;
        }
        else if(j1->type==JT_transXYPhi && j1->type==JT_phiTransXY && j2->type>=JT_hingeX && j2->type<=JT_hingeZ) { //i=trans3, j=hinge
          NIY;
        }
        else if(j1->type==JT_trans3 && j2->type>=JT_hingeX && j2->type<=JT_hingeZ) { //i=trans3, j=hinge
          Matrix R,A;
          j1->X().rot.getMatrix(R.p());
          A.setSkew(j2->axis);
          R = R*A;
          H(0, j1_idx  , j2_idx) = H(0, j2_idx  , j1_idx) = R.m00;
          H(1, j1_idx  , j2_idx) = H(1, j2_idx  , j1_idx) = R.m10;
          H(2, j1_idx  , j2_idx) = H(2, j2_idx  , j1_idx) = R.m20;
          H(0, j1_idx+1, j2_idx) = H(0, j2_idx, j1_idx+1) = R.m01;
          H(1, j1_idx+1, j2_idx) = H(1, j2_idx, j1_idx+1) = R.m11;
          H(2, j1_idx+1, j2_idx) = H(2, j2_idx, j1_idx+1) = R.m21;
          H(0, j1_idx+2, j2_idx) = H(0, j2_idx, j1_idx+2) = R.m02;
          H(1, j1_idx+2, j2_idx) = H(1, j2_idx, j1_idx+2) = R.m12;
          H(2, j1_idx+2, j2_idx) = H(2, j2_idx, j1_idx+2) = R.m22;
        }
        else if(j1->type>=JT_hingeX && j1->type<=JT_hingeZ && j2->type>=JT_transX && j2->type<=JT_trans3) { //i=hinge, j=trans
          //nothing! Hessian is zero (ej is closer to root than ei)
        }
        else NIY;

        j2=j2->from()->joint;
        if(!j2) break;
      }
      j1=j1->from()->joint;
      if(!j1) break;
    }
  }
}

/* takes the joint state x and returns the jacobian dz of
   the position of the ith body (w.r.t. all joints) -> 2D array */
/// Jacobian of the i-th body's z-orientation vector
void mlr::KinematicWorld::kinematicsVec(arr& y, arr& J, Frame *a, const mlr::Vector& vec) const {
  //get the vectoreference frame
  mlr::Vector vec_world;
  if(&vec) vec_world = a->X.rot*vec;
  else     vec_world = a->X.rot.getZ();
  if(&y) y = conv_vec2arr(vec_world); //return the vec
  if(&J){
    arr A;
    axesMatrix(A, a);
    J = crossProduct(A, conv_vec2arr(vec_world));
  }
}

/* takes the joint state x and returns the jacobian dz of
   the position of the ith body (w.r.t. all joints) -> 2D array */
/// Jacobian of the i-th body's z-orientation vector
void mlr::KinematicWorld::kinematicsQuat(arr& y, arr& J, Frame *a) const { //TODO: allow for relative quat
  mlr::Quaternion rot_b = a->X.rot;
  if(&y) y = conv_quat2arr(rot_b); //return the vec
  if(&J){
    arr A;
    axesMatrix(A, a);
    J.resize(4, A.d1);
    for(uint i=0;i<J.d1;i++){
      mlr::Quaternion tmp(0., 0.5*A(0,i), 0.5*A(1,i), 0.5*A(2,i) ); //this is unnormalized!!
      tmp = tmp * rot_b;
      J(0, i) = tmp.w;
      J(1, i) = tmp.x;
      J(2, i) = tmp.y;
      J(3, i) = tmp.z;
    }
  }
}

////* This Jacobian directly gives the implied rotation vector: multiplied with \dot q it gives the angular velocity of body b */
//void mlr::KinematicWorld::posMatrix(arr& J, Frame *a) const {
//  uint N = getJointStateDimension();
//  J.resize(3, N).setZero();

//  while(a) { //loop backward down the kinematic tree
//    Joint *j=a->joint;
//    if(j && j->active) {
//      uint j_idx=j->qIndex;
//      if(j_idx>=N) CHECK(j->type==JT_rigid, "");
//      if(j_idx<N){
//        J(0, j_idx) += j->X().pos.x;
//        J(1, j_idx) += j->X().pos.y;
//        J(2, j_idx) += j->X().pos.z;
//        }
//      }
//    }
//    a = a->parent;
//  }
//}

//* This Jacobian directly gives the implied rotation vector: multiplied with \dot q it gives the angular velocity of body b */
void mlr::KinematicWorld::axesMatrix(arr& J, Frame *a) const {
  uint N = getJointStateDimension();
  J.resize(3, N).setZero();

  while(a) { //loop backward down the kinematic tree
    Joint *j=a->joint;
    if(j && j->active) {
      uint j_idx=j->qIndex;
      if(j_idx>=N) CHECK(j->type==JT_rigid, "");
      if(j_idx<N){
        if((j->type>=JT_hingeX && j->type<=JT_hingeZ) || j->type==JT_transXYPhi || j->type==JT_phiTransXY) {
          if(j->type==JT_transXYPhi) j_idx += 2; //refer to the phi only
          J(0, j_idx) += j->axis.x;
          J(1, j_idx) += j->axis.y;
          J(2, j_idx) += j->axis.z;
        }
        if(j->type==JT_quatBall || j->type==JT_free || j->type==JT_XBall) {
          uint offset = 0;
          if(j->type==JT_XBall) offset=1;
          if(j->type==JT_free) offset=3;
          arr Jrot = j->X().rot.getArr() * a->Q.rot.getJacobian(); //transform w-vectors into world coordinate
          Jrot /= sqrt(sumOfSqr(q({j->qIndex+offset,j->qIndex+offset+3}))); //account for the potential non-normalization of q
//          for(uint i=0;i<4;i++) for(uint k=0;k<3;k++) J(k,j_idx+offset+i) += Jrot(k,i);
          J.setMatrixBlock(Jrot, 0, j_idx+offset);
        }
        //all other joints: J=0 !!
      }
    }
    a = a->parent;
  }
}

/// The position vec1, attached to b1, relative to the frame of b2 (plus vec2)
void mlr::KinematicWorld::kinematicsRelPos(arr& y, arr& J, Frame *a, const mlr::Vector& vec1, Frame *b, const mlr::Vector& vec2) const {
  arr y1,y2,J1,J2;
  kinematicsPos(y1, J1, a, vec1);
  kinematicsPos(y2, J2, b, vec2);
  arr Rinv = ~(b->X.rot.getArr());
  y = Rinv * (y1 - y2);
  if(&J){
    arr A;
    axesMatrix(A, b);
    J = Rinv * (J1 - J2 - crossProduct(A, y1 - y2));
  }
}

/// The vector vec1, attached to b1, relative to the frame of b2
void mlr::KinematicWorld::kinematicsRelVec(arr& y, arr& J, Frame *a, const mlr::Vector& vec1, Frame *b) const {
  arr y1,J1;
  kinematicsVec(y1, J1, a, vec1);
//  kinematicsVec(y2, J2, b2, vec2);
  arr Rinv = ~(b->X.rot.getArr());
  y = Rinv * y1;
  if(&J){
    arr A;
    axesMatrix(A, b);
    J = Rinv * (J1 - crossProduct(A, y1));
  }
}

/// The position vec1, attached to b1, relative to the frame of b2 (plus vec2)
void mlr::KinematicWorld::kinematicsRelRot(arr& y, arr& J, Frame *a, Frame *b) const {
  mlr::Quaternion rot_b = a->X.rot;
  if(&y) y = conv_vec2arr(rot_b.getVec());
  if(&J){
    double phi=acos(rot_b.w);
    double s=2.*phi/sin(phi);
    double ss=-2./(1.-mlr::sqr(rot_b.w)) * (1.-phi/tan(phi));
    arr A;
    axesMatrix(A, a);
    J = 0.5 * (rot_b.w*A*s + crossProduct(A, y));
    J -= 0.5 * ss/s/s*(y*~y*A);
  }
}

/** @brief return the configuration's inertia tensor $M$ (n x n tensor)*/
void mlr::KinematicWorld::inertia(arr& M) {
  uint j1_idx, j2_idx;
  mlr::Transformation Xa, Xi, Xj;
  Joint *j1, *j2;
  mlr::Vector vi, vj, ti, tj;
  double tmp;
  
  uint N=getJointStateDimension();
  
  //initialize Jacobian
  M.resize(N, N);
  M.setZero();
  
  for(Frame *a: frames) {
    //get reference frame
    Xa = a->X;
    
    j1=a->joint;
    while(j1) {
      j1_idx=j1->qIndex;
      
      Xi = j1->from()->X;
//      Xi.appendTransformation(j1->A);
      ti = Xi.rot.getX();
      
      vi = ti ^(Xa.pos-Xi.pos);
      
      j2=j1;
      while(j2) {
        j2_idx=j2->qIndex;
        
        Xj = j2->from()->X;
//        Xj.appendTransformation(j2->A);
        tj = Xj.rot.getX();
        
        vj = tj ^(Xa.pos-Xj.pos);
        
        tmp = a->inertia->mass * (vi*vj);
        //tmp += scalarProduct(a->a.inertia, ti, tj);
        
        M(j1_idx, j2_idx) += tmp;
        
        j2=j2->from()->joint;
        if(!j2) break;
      }
      j1=j1->from()->joint;
      if(!j1) break;
    }
  }
  //symmetric: fill in other half
  for(j1_idx=0; j1_idx<N; j1_idx++) for(j2_idx=0; j2_idx<j1_idx; j2_idx++) M(j2_idx, j1_idx) = M(j1_idx, j2_idx);
}

void mlr::KinematicWorld::equationOfMotion(arr& M, arr& F, bool gravity) {
  if(gravity){
    clearForces();
    gravityToForces();
  }
  fs().update();
  //  cout <<tree <<endl;
  if(!qdot.N) qdot.resize(q.N).setZero();
  fs().equationOfMotion(M, F, qdot);
}

/** @brief return the joint accelerations \f$\ddot q\f$ given the
  joint torques \f$\tau\f$ (computed via Featherstone's Articulated Body Algorithm in O(n)) */
void mlr::KinematicWorld::fwdDynamics(arr& qdd, const arr& qd, const arr& tau, bool gravity) {
  if(gravity){
    clearForces();
    gravityToForces();
  }
  fs().update();
  //  cout <<tree <<endl;
  fs().fwdDynamics_MF(qdd, qd, tau);
//  fs().fwdDynamics_aba_1D(qdd, qd, tau); //works
//  mlr::fwdDynamics_aba_nD(qdd, tree, qd, tau); //does not work
}

/** @brief return the necessary joint torques \f$\tau\f$ to achieve joint accelerations
  \f$\ddot q\f$ (computed via the Recursive Newton-Euler Algorithm in O(n)) */
void mlr::KinematicWorld::inverseDynamics(arr& tau, const arr& qd, const arr& qdd, bool gravity) {
  if(gravity){
    clearForces();
    gravityToForces();
  }
  fs().update();
  fs().invDynamics(tau, qd, qdd);
}

/*void mlr::KinematicWorld::impulsePropagation(arr& qd1, const arr& qd0){
  static mlr::Array<Featherstone::Link> tree;
  if(!tree.N) GraphToTree(tree, *this);
  else updateGraphToTree(tree, *this);
  mimickImpulsePropagation(tree);
  Featherstone::RF_abd(qdd, tree, qd, tau);
}*/

/** @brief checks if all names of the bodies are disjoint */
bool mlr::KinematicWorld::checkUniqueNames() const {
  for(Frame *a:  frames) for(Frame *b: frames) {
    if(a==b) break;
    if(a->name==b->name) return false;
  }
  return true;
}

/// find body with specific name
mlr::Frame* mlr::KinematicWorld::getFrameByName(const char* name, bool warnIfNotExist) const {
  for(Frame *b: frames) if(b->name==name) return b;
  if(strcmp("glCamera", name)!=0)
    if(warnIfNotExist) MLR_MSG("cannot find Body named '" <<name <<"' in Graph");
  return 0;
}

///// find shape with specific name
//mlr::Shape* mlr::KinematicWorld::getShapeByName(const char* name, bool warnIfNotExist) const {
//  Frame *f = getFrameByName(name, warnIfNotExist);
//  return f->shape;
//}

///// find shape with specific name
//mlr::Joint* mlr::KinematicWorld::getJointByName(const char* name, bool warnIfNotExist) const {
//  Frame *f = getFrameByName(name, warnIfNotExist);
//  return f->joint();
//}

/// find joint connecting two bodies
//mlr::Link* mlr::KinematicWorld::getLinkByBodies(const Frame* from, const Frame* to) const {
//  if(to->link && to->link->from==from) return to->link;
//  return NULL;
//}

/// find joint connecting two bodies
mlr::Joint* mlr::KinematicWorld::getJointByBodies(const Frame* from, const Frame* to) const {
  if(to->joint && to->parent==from) return to->joint;
  return NULL;
}

/// find joint connecting two bodies with specific names
mlr::Joint* mlr::KinematicWorld::getJointByBodyNames(const char* from, const char* to) const {
  Frame *f = getFrameByName(from);
  Frame *t = getFrameByName(to);
  if(!f || !t) return NULL;
  return getJointByBodies(f, t);
}

/// find joint connecting two bodies with specific names
mlr::Joint* mlr::KinematicWorld::getJointByBodyIndices(uint ifrom, uint ito) const {
  if(ifrom>=frames.N || ito>=frames.N) return NULL;
  Frame *f = frames(ifrom);
  Frame *t = frames(ito);
  return getJointByBodies(f, t);
}

StringA mlr::KinematicWorld::getJointNames() const{
  StringA names(q.N);
  for(Joint *j:fwdActiveJoints){
    mlr::String name=j->frame.name;
    if(!name) name <<'q' <<j->qIndex;
    if(j->dim==1) names(j->qIndex) <<name;
    else for(uint i=0;i<j->dim;i++) names(j->qIndex+i) <<name <<':' <<i;

    if(j->uncertainty){
      if(j->dim){
        for(uint i=j->dim;i<2*j->dim;i++) names(j->qIndex+i) <<name <<":UC:" <<i;
      }else{
        names(j->qIndex+1) <<name <<":UC";
      }
    }
  }
  return names;
}

/** @brief creates uniques names by prefixing the node-index-number to each name */
void mlr::KinematicWorld::prefixNames(bool clear) {
  if(!clear) for(Frame *a: frames) a->name=STRING(a->ID<< a->name);
  else       for(Frame *a: frames) a->name.clear() <<a->ID;
}

/// return a OpenGL extension
OpenGL& mlr::KinematicWorld::gl(const char* window_title){
  if(!s->gl){
    s->gl = new OpenGL(window_title);
    s->gl->add(glStandardScene, 0);
    s->gl->addDrawer(this);
    s->gl->camera.setDefault();
  }
  return *s->gl;
}

/// return a Swift extension
SwiftInterface& mlr::KinematicWorld::swift(){
  if(!s->swift) s->swift = new SwiftInterface(*this);
  return *s->swift;
}

void mlr::KinematicWorld::swiftDelete() {
  delete s->swift;
  s->swift = nullptr;
}

/// return a PhysX extension
PhysXInterface& mlr::KinematicWorld::physx(){
  if(!s->physx){
    s->physx = new PhysXInterface(*this);
//    s->physx->setArticulatedBodiesKinematic();
  }
  return *s->physx;
}

/// return a ODE extension
OdeInterface& mlr::KinematicWorld::ode(){
  if(!s->ode) s->ode = new OdeInterface(*this);
  return *s->ode;
}

FeatherstoneInterface& mlr::KinematicWorld::fs(){
  if(!s->fs) s->fs = new FeatherstoneInterface(*this);
  return *s->fs;
}

void mlr::KinematicWorld::watch(bool pause, const char* txt){
  if(pause) gl().watch(txt);
  else gl().update(txt);
}

void mlr::KinematicWorld::glAnimate(){
  animateConfiguration(*this, NULL);
}

void mlr::KinematicWorld::glGetMasks(int w, int h, bool rgbIndices){
  gl().clear();
  gl().addDrawer(this);
  if(rgbIndices){
    gl().setClearColors(0,0,0,0);
    orsDrawIndexColors = true;
    orsDrawMarkers = orsDrawJoints = orsDrawProxies = false;
  }
  gl().renderInBack(true, true, w, h);
//  indexRgb = gl().captureImage;
//  depth = gl().captureDepth;

  gl().clear();
  gl().add(glStandardScene, 0);
  gl().addDrawer(this);
  if(rgbIndices){
    gl().setClearColors(1,1,1,0);
    orsDrawIndexColors = false;
    orsDrawMarkers = orsDrawJoints = orsDrawProxies = true;
  }
}

void mlr::KinematicWorld::stepSwift(){
  swift().step(*this, false);
}

void mlr::KinematicWorld::stepPhysx(double tau){
  physx().step(tau);
}

void mlr::KinematicWorld::stepOde(double tau){
#ifdef MLR_ODE
  ode().setMotorVel(qdot, 100.);
  ode().step(tau);
  ode().importStateFromOde();
#endif
}

void mlr::KinematicWorld::stepDynamics(const arr& Bu_control, double tau, double dynamicNoise, bool gravity){

  struct DiffEqn:VectorFunction{
    mlr::KinematicWorld &S;
    const arr& Bu;
    bool gravity;
    DiffEqn(mlr::KinematicWorld& _S, const arr& _Bu, bool _gravity):S(_S), Bu(_Bu), gravity(_gravity){
      VectorFunction::operator=( [this](arr& y, arr& J, const arr& x) -> void {
        this->fv(y, J, x);
      } );
    }
    void fv(arr& y, arr& J, const arr& x){
      S.setJointState(x[0], x[1]);
      arr M,Minv,F;
      S.equationOfMotion(M, F, gravity);
      inverse_SymPosDef(Minv, M);
      //Minv = inverse(M); //TODO why does symPosDef fail?
      y = Minv * (Bu - F);
    }
  } eqn(*this, Bu_control, gravity);

#if 0
  arr M,Minv,F;
  getDynamics(M, F);
  inverse_SymPosDef(Minv,M);

  //noisy Euler integration (Runge-Kutte4 would be much more precise...)
  qddot = Minv * (u_control - F);
  if(dynamicNoise) rndGauss(qddot, dynamicNoise, true);
  q    += tau * qdot;
  qdot += tau * qddot;
  arr x1=cat(s->q, s->qdot).reshape(2,s->q.N);
#else
  arr x1;
  rk4_2ndOrder(x1, cat(q, qdot).reshape(2,q.N), eqn, tau);
  if(dynamicNoise) rndGauss(x1[1](), ::sqrt(tau)*dynamicNoise, true);
#endif

  setJointState(x1[0], x1[1]);
}

double __matchingCost(mlr::Contact *c, mlr::Proxy *p){
  double cost=0.;
  if(!p->coll) p->calc_coll(c->a.K);
  cost += sqrDistance(c->a.X * c->a_rel, p->coll->p1);
  cost += sqrDistance(c->b.X * c->b_rel, p->coll->p2);
  //normal costs? Perhaps not, if p does not have a proper normal!
  return cost;
}

void __merge(mlr::Contact *c, mlr::Proxy *p){
  CHECK((int)c->a.ID==p->a && (int)c->b.ID==p->b, "");
  if(!p->coll) p->calc_coll(c->a.K);
  c->a_rel = c->a.X / mlr::Vector(p->coll->p1);
  c->b_rel = c->b.X / mlr::Vector(p->coll->p2);
  c->a_norm = c->a.X.rot / mlr::Vector(-p->coll->normal);
  c->b_norm = c->b.X.rot / mlr::Vector( p->coll->normal);
  c->a_type=c->b_type=1;
  c->a_rad = c->a.shape->size(3);
  c->b_rad = c->b.shape->size(3);
}

void __new(mlr::KinematicWorld& K, mlr::Proxy *p){
  mlr::Contact *c = new mlr::Contact(*K.frames(p->a), *K.frames(p->b));
  __merge(c, p);
}

void mlr::KinematicWorld::filterProxiesToContacts(double margin){
  for(Proxy& p:proxies){
    if(!p.coll) p.calc_coll(*this);
    if(p.coll->distance-(p.coll->rad1+p.coll->rad2)>margin) continue;
    Frame *a = frames(p.a);
    Frame *b = frames(p.b);
    Contact *candidate=NULL;
    double candidateMatchingCost=0.;
    for(Contact *c:a->contacts){
      if((&c->a==a && &c->b==b) || (&c->a==b && &c->b==a)){
        double cost = __matchingCost(c, &p);
        if(!candidate || cost<candidateMatchingCost){
          candidate = c;
          candidateMatchingCost = cost;
        }
        //in any case: adapt the normals:
        c->a_norm = c->a.X.rot / mlr::Vector(-p.coll->normal);
        c->b_norm = c->b.X.rot / mlr::Vector( p.coll->normal);
      }
    }
    if(candidate && ::sqrt(candidateMatchingCost)<.05){ //cost is roughly measured in sqr-meters
      __merge(candidate, &p);
    }else{
      __new(*this, &p);
    }
  }
  //phase 2: cleanup old and distant contacts
  mlr::Array<Contact*> old;
  for(Frame *f:frames) for(Contact *c:f->contacts) if(&c->a==f){
<<<<<<< HEAD
    if(c->getDistance()>margin) old.append(c);
=======
    if(/*c->get_pDistance()>margin+.05 ||*/ c->getDistance()>margin) old.append(c);
>>>>>>> 0c602204
  }
  for(Contact *c:old) delete c;
}

double mlr::KinematicWorld::totalContactPenetration(){
  double D=0.;
  for(Frame *f:frames) for(Contact *c:f->contacts) if(&c->a==f){
    double d = c->getDistance();
    if(d<0.) D -= d;
  }
  return D;
}

/** @brief prototype for \c operator<< */
void mlr::KinematicWorld::write(std::ostream& os) const {
  for(Frame *f: frames) if(!f->name.N) f->name <<'_' <<f->ID;
  for(Frame *f: frames) { //fwdActiveSet) {
//    os <<"frame " <<f->name;
//    if(f->parent) os <<'(' <<f->parent->name <<')';
//    os <<" \t{ ";
    f->write(os);
//    os <<" }\n";
  }
  os <<std::endl;
//  for(Frame *f: frames) if(f->shape){
//    os <<"shape ";
//    os <<"(" <<f->name <<"){ ";
//    f->shape->write(os);  os <<" }\n";
//  }
//  os <<std::endl;
//  for(Frame *f: fwdActiveSet) if(f->parent) {
//    if(f->joint){
//      os <<"joint ";
//      os <<"(" <<f->parent->name <<' ' <<f->name <<"){ ";
//      f->joint->write(os);  os <<" }\n";
//    }else{
//      os <<"link ";
//      os <<"(" <<f->parent->name <<' ' <<f->name <<"){ ";
//      f->write(os);  os <<" }\n";
//    }
  //  }
}

void mlr::KinematicWorld::writeURDF(std::ostream &os, const char* robotName) const{
  os <<"<?xml version=\"1.0\"?>\n";
  os <<"<robot name=\"" <<robotName <<"\">\n";

  //-- write base_link first

  FrameL bases;
  for(Frame *a:frames){ if(!a->parent) a->getRigidSubFrames(bases); }
  os <<"<link name=\"base_link\">\n";
  for(Frame *a:frames){
    if(a->shape && a->shape->type()!=ST_mesh && a->shape->type()!=ST_marker){
      os <<"  <visual>\n    <geometry>\n";
      arr& size = a->shape->size();
      switch(a->shape->type()){
      case ST_box:       os <<"      <box size=\"" <<size({0,2}) <<"\" />\n";  break;
      case ST_cylinder:  os <<"      <cylinder length=\"" <<size(2) <<"\" radius=\"" <<size(3) <<"\" />\n";  break;
      case ST_sphere:    os <<"      <sphere radius=\"" <<size(3) <<"\" />\n";  break;
      case ST_mesh:      os <<"      <mesh filename=\"" <<a->ats.get<mlr::FileToken>("mesh").name <<'"';
        if(a->ats["meshscale"]) os <<" scale=\"" <<a->ats.get<arr>("meshscale") <<'"';
        os <<" />\n";  break;
      default:           os <<"      <UNKNOWN_" <<a->shape->type() <<" />\n";  break;
      }
      os <<"      <material> <color rgba=\"" <<a->shape->mesh().C <<"\" /> </material>\n";
      os <<"    </geometry>\n";
      //      os <<"  <origin xyz=\"" <<a->Q.pos.x <<' ' <<a->Q.pos.y <<' ' <<a->Q.pos.z <<"\" />\n";
      os <<"  <inertial>  <mass value=\"1\"/>  </inertial>\n";
      os <<"  </visual>\n";
    }
  }
  os <<"</link>" <<endl;

  for(Frame* a:frames) if(a->joint){
    os <<"<link name=\"" <<a->name <<"\">\n";

    FrameL shapes;
    a->getRigidSubFrames(shapes);
    for(Frame *b:shapes){
      if(b->shape && b->shape->type()!=ST_mesh && b->shape->type()!=ST_marker){
        os <<"  <visual>\n    <geometry>\n";
        arr& size = b->shape->size();
        switch(b->shape->type()){
        case ST_box:       os <<"      <box size=\"" <<size({0,2}) <<"\" />\n";  break;
        case ST_cylinder:  os <<"      <cylinder length=\"" <<size(2) <<"\" radius=\"" <<size(3) <<"\" />\n";  break;
        case ST_sphere:    os <<"      <sphere radius=\"" <<size(3) <<"\" />\n";  break;
        case ST_mesh:      os <<"      <mesh filename=\"" <<b->ats.get<mlr::FileToken>("mesh").name <<'"';
          if(b->ats["meshscale"]) os <<" scale=\"" <<b->ats.get<arr>("meshscale") <<'"';
          os <<" />\n";  break;
        default:           os <<"      <UNKNOWN_" <<b->shape->type() <<" />\n";  break;
        }
        os <<"      <material> <color rgba=\"" <<b->shape->mesh().C <<"\" /> </material>\n";
        os <<"    </geometry>\n";
        os <<"  <origin xyz=\"" <<b->Q.pos.getArr() <<"\" rpy=\"" <<b->Q.rot.getEulerRPY() <<"\" />\n";
        os <<"  <inertial>  <mass value=\"1\"/>  </inertial>\n";
        os <<"  </visual>\n";
      }
    }
    os <<"</link>" <<endl;

    os <<"<joint name=\"" <<a->name <<"\" type=\"fixed\" >\n";
    mlr::Transformation Q=0;
    Frame *p=a->parent;
    while(p && !p->joint){ Q=p->Q*Q; p=p->parent; }
    if(!p)    os <<"  <parent link=\"base_link\"/>\n";
    else      os <<"  <parent link=\"" <<p->name <<"\"/>\n";
    os <<"  <child  link=\"" <<a->name <<"\"/>\n";
    os <<"  <origin xyz=\"" <<Q.pos.getArr() <<"\" rpy=\"" <<Q.rot.getEulerRPY() <<"\" />\n";
    os <<"</joint>" <<endl;
  }

  os <<"</robot>";
}

void mlr::KinematicWorld::writeMeshes(const char *pathPrefix) const{
  for(mlr::Frame *f:frames){
    if(f->shape &&
       (f->shape->type()==mlr::ST_mesh || f->shape->type()==mlr::ST_ssCvx)){
      mlr::String filename = pathPrefix;
      filename <<f->name <<".tri";
      f->ats.getNew<mlr::String>("mesh") = filename;
      if(f->shape->type()==mlr::ST_mesh) f->shape->mesh().writeTriFile(filename);
      if(f->shape->type()==mlr::ST_ssCvx) f->shape->sscCore().writeTriFile(filename);
    }
  }
}

#define DEBUG(x) //x

/** @brief prototype for \c operator>> */
void mlr::KinematicWorld::read(std::istream& is) {
  Graph G(is);
  G.checkConsistency();
//  cout <<"***KVG:\n" <<G <<endl;
  FILE("z.G") <<G;
  init(G);
}

Graph mlr::KinematicWorld::getGraph() const {
#if 1
  Graph G;
  //first just create nodes
  for(Frame *f: frames) G.newNode<bool>({f->name}, {});
  for(Frame *f: frames) {
    Node *n = G.elem(f->ID);
    if(f->parent){
      n->addParent(G.elem(f->parent->ID));
      if(f->joint){
        n->keys.append(STRING("joint " <<f->joint->type));
      }else{
        n->keys.append(STRING("link " <<f->Q));
      }
    }
    if(f->shape){
      n->keys.append(STRING("shape " <<f->shape->type()));
    }
  }
#else
  Graph G;
  //first just create nodes
  for(Frame *f: frames) G.newSubgraph({f->name}, {});

  for(Frame *f: frames) {
    Graph &ats = G.elem(f->ID)->graph();

    ats.newNode<mlr::Transformation>({"X"}, {}, f->X);

    if(f->shape){
      ats.newNode<int>({"shape"}, {}, f->shape->type);
    }

    if(f->link){
      G.elem(f->ID)->addParent(G.elem(f->link->from->ID));
      if(f->link->joint){
        ats.newNode<int>({"joint"}, {}, f->joint()->type);
      }else{
        ats.newNode<mlr::Transformation>({"Q"}, {}, f->link->Q);
      }
    }
  }
#endif
  G.checkConsistency();
  return G;
}

namespace mlr{
struct Link{
  Frame* joint=NULL;
  FrameL frames;
  Frame *from(){
    Frame *a = joint->parent;
    while(a && !a->joint) a=a->parent;
    return a;
  }
};
}

//mlr::Array<mlr::Link *> mlr::KinematicWorld::getLinks(){
//  mlr::Array<Link*> links;

//  FrameL bases;
//  for(Frame *a:frames){ if(!a->parent) a->getRigidSubFrames(bases); }
//  Link *l = links.append(new Link);
//  l->frames = bases;

//  for(Frame *a:frames) if(a->joint){
//    Link *l = links.append(new Link);
//    l->joint = a;
//    a->getRigidSubFrames(l->frames);
//  }
//  return links;
//}

mlr::Array<mlr::Frame*> mlr::KinematicWorld::getLinks(){
  FrameL links;
  for(Frame *a:frames) if(!a->parent || a->joint) links.append(a);
  return links;
}

void mlr::KinematicWorld::report(std::ostream &os) const {
  uint nShapes=0, nUc=0;
  for(Frame *f:fwdActiveSet) if(f->shape) nShapes++;
  for(Joint *j:fwdActiveJoints) if(j->uncertainty) nUc++;

  os <<"Kin: q.N=" <<q.N
   <<" #frames=" <<frames.N
  <<" #activeFrames=" <<fwdActiveSet.N
  <<" #activeJoints=" <<fwdActiveJoints.N
  <<" #activeShapes=" <<nShapes
  <<" #activeUncertainties=" <<nUc
  <<" #proxies=" <<proxies.N
  <<" #evals=" <<setJointStateCount
  <<endl;
}

void mlr::KinematicWorld::init(const Graph& G, bool addInsteadOfClear) {
  if(!addInsteadOfClear) clear();

  NodeL bs = G.getNodes("body");
  for(Node *n:  bs) {
    CHECK_EQ(n->keys(0),"body","");
    CHECK(n->isGraph(), "bodies must have value Graph");

    Frame *b=new Frame(*this);
    if(n->keys.N>1) b->name=n->keys.last();
    b->ats.copy(n->graph(), false, true);
    if(n->keys.N>2) b->ats.newNode<bool>({n->keys.last(-1)});
    b->read(b->ats);
  }

  NodeL fs = G.getNodes("frame");
  for(Node *n: fs) {
    CHECK_EQ(n->keys(0),"frame","");
    CHECK(n->isGraph(), "frame must have value Graph");
    CHECK_LE(n->parents.N, 1,"frames must have no or one parent: specs=" <<*n <<' ' <<n->index);

    Frame *b = NULL;
    if(!n->parents.N) b = new Frame(*this);
    if(n->parents.N==1) b = new Frame( getFrameByName(n->parents(0)->keys.last()) );
    if(n->keys.N>1) b->name=n->keys.last();
    b->ats.copy(n->graph(), false, true);
    if(n->keys.N>2) b->ats.newNode<bool>({n->keys.last(-1)});
    b->read(b->ats);
  }

  NodeL ss = G.getNodes("shape");
  for(Node *n: ss) {
    CHECK_EQ(n->keys(0),"shape","");
    CHECK(n->parents.N<=1,"shapes must have no or one parent");
    CHECK(n->isGraph(),"shape must have value Graph");

    Frame* f = new Frame(*this);
    if(n->keys.N>1) f->name=n->keys.last();
    f->ats.copy(n->graph(), false, true);
    Shape *s = new Shape(*f);
    s->read(f->ats);

    if(n->parents.N==1){
      Frame *b = listFindByName(frames, n->parents(0)->keys.last());
      CHECK(b, "could not find frame '" <<n->parents(0)->keys.last() <<"'");
      f->linkFrom(b);
      if(f->ats["rel"]) n->graph().get(f->Q, "rel");
    }
  }

  NodeL js = G.getNodes("joint");
  for(Node *n: js) {
    CHECK_EQ(n->keys(0),"joint","joints must be declared as joint: specs=" <<*n <<' ' <<n->index);
    CHECK_EQ(n->parents.N,2,"joints must have two parents: specs=" <<*n <<' ' <<n->index);
    CHECK(n->isGraph(),"joints must have value Graph: specs=" <<*n <<' ' <<n->index);

    Frame *from=listFindByName(frames, n->parents(0)->keys.last());
    Frame *to=listFindByName(frames, n->parents(1)->keys.last());
    CHECK(from,"JOINT: from '" <<n->parents(0)->keys.last() <<"' does not exist ["<<*n <<"]");
    CHECK(to,"JOINT: to '" <<n->parents(1)->keys.last() <<"' does not exist ["<<*n <<"]");

    Frame *f=new Frame(*this);
    if(n->keys.N>1) f->name=n->keys.last();
    f->ats.copy(n->graph(), false, true);

    f->linkFrom(from);
    to->linkFrom(f);

    Joint *j=new Joint(*f);
    j->read(f->ats);
  }

  //if the joint is coupled to another:
  {
    Joint *j;
    for(Frame *f: frames) if((j=f->joint) && j->mimic){
      mlr::String jointName;
      bool good = f->ats.get(jointName, "mimic");
      CHECK(good, "something is wrong");
      if(!jointName.N){ j->mimic=NULL; continue; }
      mlr::Frame *mimicFrame = getFrameByName(jointName);
      CHECK(mimicFrame, "");
      j->mimic = mimicFrame->joint;
      if(!j->mimic) HALT("The joint '" <<*j <<"' is declared coupled to '" <<jointName <<"' -- but that doesn't exist!");
      j->type = j->mimic->type;
    }
  }

  NodeL ucs = G.getNodes("Uncertainty");
  for(Node *n: ucs) {
    CHECK_EQ(n->keys(0), "Uncertainty", "");
    CHECK_EQ(n->parents.N, 1,"Uncertainties must have one parent");
    CHECK(n->isGraph(),"Uncertainties must have value Graph");

    Frame* f = getFrameByName(n->parents(0)->keys.last());
    CHECK(f, "");
    Joint *j = f->joint;
    CHECK(j, "Uncertainty parent must be a joint");
    Uncertainty *uc = new Uncertainty(j);
    uc->read(n->graph());
  }


  //-- clean up the graph
  calc_q();
  checkConsistency();
  calc_fwdPropagateFrames();
}

void mlr::KinematicWorld::writePlyFile(const char* filename) const {
  ofstream os;
  mlr::open(os, filename);
  uint nT=0,nV=0;
  uint j;
  mlr::Mesh *m;
  for(Frame *f: frames) if(f->shape) { nV += f->shape->mesh().V.d0; nT += f->shape->mesh().T.d0; }
  
  os <<"\
ply\n\
format ascii 1.0\n\
element vertex " <<nV <<"\n\
property float x\n\
property float y\n\
property float z\n\
property uchar red\n\
property uchar green\n\
property uchar blue\n\
element face " <<nT <<"\n\
property list uchar int vertex_index\n\
end_header\n";

  uint k=0;
  mlr::Transformation t;
  mlr::Vector v;
  Shape * s;
  for(Frame *f: frames) if((s=f->shape)){
    m = &s->mesh();
    arr col = m->C;
    CHECK(col.N==3,"");
    t = s->frame.X;
    if(m->C.d0!=m->V.d0) {
      m->C.resizeAs(m->V);
      for(j=0; j<m->C.d0; j++) m->C[j]=col;
    }
    for(j=0; j<m->V.d0; j++) {
      v.set(m->V(j, 0), m->V(j, 1), m->V(j, 2));
      v = t*v;
      os <<' ' <<v.x <<' ' <<v.y <<' ' <<v.z
         <<' ' <<int(255.f*m->C(j, 0)) <<' ' <<int(255.f*m->C(j, 1)) <<' ' <<int(255.f*m->C(j, 2)) <<endl;
    }
    k+=j;
  }
  uint offset=0;
  for(Frame *f: frames) if((s=f->shape)){
    m=&s->mesh();
    for(j=0; j<m->T.d0; j++) {
      os <<"3 " <<offset+m->T(j, 0) <<' ' <<offset+m->T(j, 1) <<' ' <<offset+m->T(j, 2) <<endl;
    }
    offset+=m->V.d0;
  }
}

/// dump the list of current proximities on the screen
void mlr::KinematicWorld::reportProxies(std::ostream& os, double belowMargin, bool brief) const{
  os <<"Proximity report: #" <<proxies.N <<endl;
  uint i=0;
  for(const Proxy& p: proxies) {
    if(belowMargin>0. && p.d>belowMargin) continue;
    mlr::Frame *a = frames(p.a);
    mlr::Frame *b = frames(p.b);
    os  <<i <<" ("
        <<a->name <<")-("
        <<b->name
        <<") d=" <<p.d;
    if(!brief)
     os <<" |A-B|=" <<(p.posB-p.posA).length()
//        <<" d^2=" <<(p.posB-p.posA).lengthSqr()
        <<" v=" <<(p.posB-p.posA)
        <<" normal=" <<p.normal
        <<" posA=" <<p.posA
        <<" posB=" <<p.posB;
    os <<endl;
    i++;
  }
  os <<"Contact report:" <<endl;
  for(Frame *a:frames) for(Contact *c:a->contacts) if(&c->a==a){
    os <<*c <<endl;
  }

}

bool ProxySortComp(const mlr::Proxy *a, const mlr::Proxy *b) {
  return (a->a < b->a) || (a->a==b->a && a->b<b->b) || (a->a==b->a && a->b==b->b && a->d < b->d);
}

/// clear all forces currently stored at bodies
void mlr::KinematicWorld::clearForces() {
  for(Frame *f:  frames) if(f->inertia){
    f->inertia->force.setZero();
    f->inertia->torque.setZero();
  }
}

/// apply a force on body n 
void mlr::KinematicWorld::addForce(mlr::Vector force, mlr::Frame *f) {
  CHECK(f->inertia, "");
  f->inertia->force += force;
  if (!s->physx) {
    NIY;
  }
  else {
    s->physx->addForce(force, f);
  }
  //n->torque += (pos - n->X.p) ^ force;
}

/// apply a force on body n at position pos (in world coordinates)
void mlr::KinematicWorld::addForce(mlr::Vector force, mlr::Frame *f, mlr::Vector pos) {
  CHECK(f->inertia, "");
  f->inertia->force += force;
  if (!s->physx) {
    NIY;
  }
  else {
    s->physx->addForce(force, f, pos);
  }
  //n->torque += (pos - n->X.p) ^ force;
}

void mlr::KinematicWorld::gravityToForces(double g) {
  mlr::Vector grav(0, 0, g);
  for(Frame *f: frames) if(f->inertia) f->inertia->force += f->inertia->mass * grav;
}

/** similar to invDynamics using NewtonEuler; but only computing the backward pass */
void mlr::KinematicWorld::NewtonEuler_backward(){
  uint N=fwdActiveSet.N;
  mlr::Array<arr> h(N);
  arr Q(N, 6, 6);
  arr force(frames.N,6);
  force.setZero();

  for(uint i=0; i<N; i++) {
    h(i).resize(6).setZero();
    Frame *f = fwdActiveSet.elem(i);
    if(f->joint){
      h(i) = f->joint->get_h();
    }
    if(f->parent){
      Q[i] = f->Q.getWrenchTransform();
    }else{
      Q[i].setId();
    }
    if(f->inertia){
      force[f->ID] = f->inertia->getFrameRelativeWrench();
    }
  }

  for(uint i=N; i--;) {
    Frame *f = fwdActiveSet.elem(i);
    if(f->parent) force[f->parent->ID] += ~Q[i] * force[f->ID];
  }

  for(Frame *f:frames){
    mlr::Transformation R = f->X; //rotate to world, but no translate to origin
    R.pos.setZero();
    force[f->ID] = ~R.getWrenchTransform() * force[f->ID];
    cout <<f->name <<":\t " <<force[f->ID] <<endl;
  }
}

/// compute forces from the current contacts
void mlr::KinematicWorld::contactsToForces(double hook, double damp) {
  mlr::Vector trans, transvel, force;
  int a, b;
  for(const Proxy& p:proxies) if(p.d<0.) {
      a=p.a; b=p.b;
      
      //if(!i || proxies(i-1).a!=a || proxies(i-1).b!=b) continue; //no old reference sticking-frame
      //trans = p.rel.p - proxies(i-1).rel.p; //translation relative to sticking-frame
      trans    = p.posB-p.posA;
      //transvel = p.velB-p.velA;
      //d=trans.length();
      
      force.setZero();
      force += (hook) * trans; //*(1.+ hook*hook*d*d)
      //force += damp * transvel;
      SL_DEBUG(1, cout <<"applying force: [" <<a <<':' <<b <<"] " <<force <<endl);
      
      if(a!=-1) addForce(force, frames(a), p.posA);
      if(b!=-1) addForce(-force, frames(b), p.posB);
    }
}

void mlr::KinematicWorld::kinematicsPenetrations(arr& y, arr& J, bool penetrationsOnly, double activeMargin) const {
  y.resize(proxies.N).setZero();
  if(&J) J.resize(y.N, getJointStateDimension()).setZero();
  uint i=0;
  for(const Proxy& p:proxies){
    if(!p.coll) ((Proxy*)&p)->calc_coll(*this);

    arr Jp1, Jp2;
    if(&J){
      jacobianPos(Jp1, frames(p.a), p.coll->p1);
      jacobianPos(Jp2, frames(p.b), p.coll->p2);
    }

    arr y_dist, J_dist;
    p.coll->kinDistance(y_dist, (&J?J_dist:NoArr), Jp1, Jp2);

    if(!penetrationsOnly || y_dist.scalar()<activeMargin){
      y(i) = -y_dist.scalar();
      if(&J) J[i] = -J_dist;
    }
  }
}

void mlr::KinematicWorld::kinematicsProxyDist(arr& y, arr& J, const Proxy& p, double margin, bool useCenterDist, bool addValues) const {
  mlr::Frame *a = frames(p.a);
  mlr::Frame *b = frames(p.b);

  y.resize(1);
  if(&J) J.resize(1, getJointStateDimension());
  if(!addValues){ y.setZero();  if(&J) J.setZero(); }

//  //costs
//  if(a->type==mlr::ST_sphere && b->type==mlr::ST_sphere){
//    mlr::Vector diff=a->X.pos-b->X.pos;
//    double d = diff.length() - a->size(3) - b->size(3);
//    y(0) = d;
//    if(&J){
//      arr Jpos;
//      arr normal = conv_vec2arr(diff)/diff.length(); normal.reshape(1, 3);
//      kinematicsPos(NoArr, Jpos, a->body);  J += (normal*Jpos);
//      kinematicsPos(NoArr, Jpos, b->body);  J -= (normal*Jpos);
//    }
//    return;
//  }
  y(0) = p.d;
  if(&J){
    arr Jpos;
    mlr::Vector arel, brel;
    if(p.d>0.) { //we have a gradient on pos only when outside
      arel=a->X.rot/(p.posA-a->X.pos);
      brel=b->X.rot/(p.posB-b->X.pos);
      CHECK(p.normal.isNormalized(), "proxy normal is not normalized");
      arr normal; normal.referTo(&p.normal.x, 3); normal.reshape(1, 3);
      kinematicsPos(NoArr, Jpos, a, arel);  J += (normal*Jpos);
      kinematicsPos(NoArr, Jpos, b, brel);  J -= (normal*Jpos);
    }
  }
}

void mlr::KinematicWorld::kinematicsProxyCost(arr& y, arr& J, const Proxy& p, double margin, bool useCenterDist, bool addValues) const {
  mlr::Frame *a = frames(p.a);
  mlr::Frame *b = frames(p.b);
  CHECK(a->shape,"");
  CHECK(b->shape,"");

#if 1
  if(!p.coll) ((Proxy*)&p)->calc_coll(*this);

  arr Jp1, Jp2/*, Jx1, Jx2*/;
  if(&J){
    jacobianPos(Jp1, a, p.coll->p1);
    jacobianPos(Jp2, b, p.coll->p2);
//    axesMatrix(Jx1, a);
//    axesMatrix(Jx2, b);
  }

  arr y_dist, J_dist;
  p.coll->kinDistance(y_dist, (&J?J_dist:NoArr), Jp1, Jp2);

  y.resize(1);
  if(&J) J.resize(1, getJointStateDimension());
  if(!addValues){ y.setZero();  if(&J) J.setZero(); }

  if(y_dist.scalar()>margin) return;

  y += ARR(1.-y_dist.scalar()/margin);
  if(&J)  J -= (1./margin)*J_dist;

#else
  CHECK(a->shape->mesh_radius>0.,"");
  CHECK(b->shape->mesh_radius>0.,"");

  y.resize(1);
  if(&J) J.resize(1, getJointStateDimension());
  if(!addValues){ y.setZero();  if(&J) J.setZero(); }

  //costs
  if(a->shape->type()==mlr::ST_sphere && b->shape->type()==mlr::ST_sphere){
    mlr::Vector diff=a->X.pos-b->X.pos;
    double d = diff.length() - a->shape->size(3) - b->shape->size(3);
    y(0) = 1. - d/margin;
    if(&J){
      arr Jpos;
      arr normal = conv_vec2arr(diff)/diff.length(); normal.reshape(1, 3);
      kinematicsPos(NoArr, Jpos, a);  J -= 1./margin*(normal*Jpos);
      kinematicsPos(NoArr, Jpos, b);  J += 1./margin*(normal*Jpos);
    }
    return;
  }
  double ab_radius = margin + 10.*(a->shape->mesh_radius+b->shape->mesh_radius);
  CHECK(p->d<(1.+1e-6)*margin, "something's really wierd here!");
  CHECK(p->cenD<(1.+1e-6)*ab_radius, "something's really wierd here! You disproved the triangle inequality :-)");
  double d1 = 1.-p->d/margin;
  double d2 = 1.-p->cenD/ab_radius;
  if(d2<0.) d2=0.;
  if(!useCenterDist) d2=1.;
  y(0) += d1*d2;
 
  //Jacobian
  if(&J){
    arr Jpos;
    mlr::Vector arel, brel;
    if(p->d>0.) { //we have a gradient on pos only when outside
      arel=a->X.rot/(p->posA-a->X.pos);
      brel=b->X.rot/(p->posB-b->X.pos);
      CHECK(p->normal.isNormalized(), "proxy normal is not normalized");
      arr normal; normal.referTo(&p->normal.x, 3); normal.reshape(1, 3);
          
      kinematicsPos(NoArr, Jpos, a, arel);  J -= d2/margin*(normal*Jpos);
      kinematicsPos(NoArr, Jpos, b, brel);  J += d2/margin*(normal*Jpos);
    }
        
    if(useCenterDist && d2>0.){
      arel=a->X.rot/(p->cenA-a->X.pos);
      brel=b->X.rot/(p->cenB-b->X.pos);
//      CHECK(p->cenN.isNormalized(), "proxy normal is not normalized");
      if(!p->cenN.isNormalized()){
        MLR_MSG("proxy->cenN is not normalized: objects seem to be at exactly the same place");
      }else{
        arr normal; normal.referTo(&p->cenN.x, 3); normal.reshape(1, 3);
        
        kinematicsPos(NoArr, Jpos, a, arel);  J -= d1/ab_radius*(normal*Jpos);
        kinematicsPos(NoArr, Jpos, b, brel);  J += d1/ab_radius*(normal*Jpos);
      }
    }
  }
#endif
}

/// measure (=scalar kinematics) for the contact cost summed over all bodies
void mlr::KinematicWorld::kinematicsProxyCost(arr &y, arr& J, double margin, bool useCenterDist) const {
  y.resize(1).setZero();
  if(&J) J.resize(1, getJointStateDimension()).setZero();
  for(const Proxy& p:proxies) /*if(p.d<margin)*/ {
    kinematicsProxyCost(y, J, p, margin, useCenterDist, true);
  }
}

void mlr::KinematicWorld::kinematicsContactCost(arr& y, arr& J, const Contact* c, double margin, bool addValues) const {
  TaskMap *map = c->getTM_ContactNegDistance();
  arr y_dist, J_dist;
  map->phi(y_dist, (&J?J_dist:NoArr), *this);
  y_dist *= -1.;
  if(&J) J_dist *= -1.;

  y.resize(1);
  if(&J) J.resize(1, getJointStateDimension());
  if(!addValues){ y.setZero();  if(&J) J.setZero(); }

  if(y_dist.scalar()>margin) return;

  y += ARR(1.-y_dist.scalar()/margin);
  if(&J)  J -= (1./margin)*J_dist;
}

void mlr::KinematicWorld::kinematicsContactCost(arr &y, arr& J, double margin) const {
  y.resize(1).setZero();
  if(&J) J.resize(1, getJointStateDimension()).setZero();
  for(Frame *f:frames) for(Contact *c:f->contacts) if(&c->a==f){
    kinematicsContactCost(y, J, c, margin, true);
  }
}

void mlr::KinematicWorld::kinematicsProxyConstraint(arr& g, arr& J, const Proxy& p, double margin) const {
  if(&J) J.resize(1, getJointStateDimension()).setZero();

  g.resize(1) = margin - p.d;

  //Jacobian
  if(&J){
    arr Jpos, normal;
    mlr::Vector arel,brel;
    mlr::Frame *a = frames(p.a);
    mlr::Frame *b = frames(p.b);
    if(p.d>0.) { //we have a gradient on pos only when outside
      arel=a->X.rot/(p.posA-a->X.pos);
      brel=b->X.rot/(p.posB-b->X.pos);
      CHECK(p.normal.isNormalized(), "proxy normal is not normalized");
      normal.referTo(&p.normal.x, 3);
    } else { //otherwise take gradient w.r.t. centers...
      arel.setZero(); //a->X.rot/(p.cenA-a->X.pos);
      brel.setZero(); //b->X.rot/(p.cenB-b->X.pos);
      CHECK(p.normal.isNormalized(), "proxy normal is not normalized");
      normal.referTo(&p.normal.x, 3);
    }
    normal.reshape(1, 3);

    kinematicsPos(NoArr, Jpos, a, arel);  J -= (normal*Jpos);
    kinematicsPos(NoArr, Jpos, b, brel);  J += (normal*Jpos);
  }
}

void mlr::KinematicWorld::kinematicsContactConstraints(arr& y, arr &J) const {
  J.clear();
  mlr::Vector normal;
  uint con=0;
  Frame *a, *b;
  arr Jpos, dnormal, grad(1, q.N);

  y.clear();
  for(const mlr::Proxy& p: proxies) y.append(p.d);

  if(!&J) return; //do not return the Jacobian

  mlr::Vector arel, brel;
  for(const mlr::Proxy& p: proxies) {
    a=frames(p.a); b=frames(p.b);
    
    arel.setZero();  arel=a->X.rot/(p.posA-a->X.pos);
    brel.setZero();  brel=b->X.rot/(p.posB-b->X.pos);
    
    CHECK(p.normal.isNormalized(), "proxy normal is not normalized");
    dnormal = p.normal.getArr(); dnormal.reshape(1, 3);
    grad.setZero();
    kinematicsPos(NoArr, Jpos, a, arel); grad += dnormal*Jpos; //moving a long normal b->a increases distance
    kinematicsPos(NoArr, Jpos, b, brel); grad -= dnormal*Jpos; //moving b long normal b->a decreases distance
    J.append(grad);
    con++;
  }
  J.reshape(con, q.N);
}

void mlr::KinematicWorld::kinematicsLimitsCost(arr &y, arr &J, const arr& limits, double margin) const {
  y.resize(1).setZero();
  if(&J) J.resize(1, getJointStateDimension()).setZero();
  double d;
  for(uint i=0; i<limits.d0; i++) if(limits(i,1)>limits(i,0)){ //only consider proper limits (non-zero interval)
    double m = margin*(limits(i,1)-limits(i,0));
    d = limits(i, 0) + m - q(i); //lo
    if(d>0.) {  y(0) += d/m;  if(&J) J(0, i)-=1./m;  }
    d = q(i) - limits(i, 1) + m; //up
    if(d>0.) {  y(0) += d/m;  if(&J) J(0, i)+=1./m;  }
  }
}

/// Compute the new configuration q such that body is located at ytarget (with deplacement rel).
void mlr::KinematicWorld::inverseKinematicsPos(Frame& body, const arr& ytarget,
                                               const mlr::Vector& rel_offset, int max_iter) {
  arr q0, q;
  getJointState(q0);
  q = q0;
  arr y; // endeff pos
  arr J; // Jacobian
  arr invJ;
  arr I = eye(q.N);

  // general inverse kinematic update
  // first iteration: $q* = q' + J^# (y* - y')$
  // next iterations: $q* = q' + J^# (y* - y') + (I - J# J)(q0 - q')$
  for (int i = 0; i < max_iter; i++) {
    kinematicsPos(y, J, &body, rel_offset);
    invJ = ~J * inverse(J * ~J);  // inverse_SymPosDef should work!?
    q = q + invJ * (ytarget - y);

    if (i > 0) {
      q += (I - invJ * J) * (q0 - q);
    }
    setJointState(q);
  }
}

/// center of mass of the whole configuration (3 vector)
double mlr::KinematicWorld::getCenterOfMass(arr& x_) const {
  double M=0.;
  mlr::Vector x;
  x.setZero();
  for(Frame *f: frames) if(f->inertia){
    M += f->inertia->mass;
    x += f->inertia->mass*f->X.pos;
  }
  x /= M;
  x_ = conv_vec2arr(x);
  return M;
}

/// gradient (Jacobian) of the COM w.r.t. q (3 x n tensor)
void mlr::KinematicWorld::getComGradient(arr &grad) const {
  double M=0.;
  arr J(3, getJointStateDimension());
  grad.resizeAs(J); grad.setZero();
  for(Frame *f: frames) if(f->inertia){
    M += f->inertia->mass;
    kinematicsPos(NoArr, J, f);
    grad += f->inertia->mass * J;
  }
  grad/=M;
}

const mlr::Proxy* mlr::KinematicWorld::getContact(uint a, uint b) const {
  for(const mlr::Proxy& p: proxies) if(p.d<0.) {
      if(p.a==(int)a && p.b==(int)b) return &p;
      if(p.a==(int)b && p.b==(int)a) return &p;
    }
  return NULL;
}

arr mlr::KinematicWorld::getHmetric() const{
  arr H = zeros(getJointStateDimension());
  for(Joint *j: fwdActiveJoints){
    double h=j->H;
//    CHECK(h>0.,"Hmetric should be larger than 0");
    if(j->type==JT_transXYPhi){
      H(j->qIndex+0)=h*10.;
      H(j->qIndex+1)=h*10.;
      H(j->qIndex+2)=h;
    }else{
      for(uint k=0;k<j->qDim();k++) H(j->qIndex+k)=h;
    }
  }
  return H;
}

/** @brief */
double mlr::KinematicWorld::getEnergy() {
  double m, v, E;
  mlr::Matrix I;
  mlr::Vector w;

  arr vel = calc_fwdPropagateVelocities();
  
  E=0.;
  for(Frame *f: frames) if(f->inertia){
    Vector linVel = vel(f->ID, 0, {});
    Vector angVel = vel(f->ID, 1, {});

    m=f->inertia->mass;
    mlr::Quaternion &rot = f->X.rot;
    I=(rot).getMatrix() * f->inertia->matrix * (-rot).getMatrix();
    v = linVel.length();
    w = angVel;
    E += .5*m*v*v;
    E += 9.81 * m * (f->X*f->inertia->com).z;
    E += .5*(w*(I*w));
  }
  
  return E;
}

void mlr::KinematicWorld::pruneRigidJoints(int verbose){
  mlr::Joint *j;
  for(Frame *f:frames) if((j=f->joint)){
    if(j->type == mlr::JT_rigid) delete j; //that's all there is to do
  }
}

void mlr::KinematicWorld::reconnectLinksToClosestJoints(){
  reset_q();
  for(Frame *f:frames) if(f->parent){
#if 0
    Frame *link = f->parent;
    mlr::Transformation Q=f->Q;
    while(link->parent && !link->joint){ //walk down links until this is a joint
      Q = link->Q * Q;                 //accumulate transforms
      link = link->parent;
    }
#else
    mlr::Transformation Q;
    Frame *link = f->getUpwardLink(Q);
#endif
    if(f->joint && !Q.rot.isZero) continue; //only when rot is zero you can subsume the Q transformation into the Q of the joint
    if(link!=f){ //there is a link's root
      if(link!=f->parent){ //we can rewire to the link's root
        f->parent->outLinks.removeValue(f);
        link->outLinks.append(f);
        f->parent = link;
        f->Q = Q;
      }

      if(!link->shape && f->shape && f->Q.isZero()){ //f has a shape, link not -> move shape to link
        LOG(-1) <<"Shape '" <<f->name <<"' could be reassociated to link '" <<link->name <<"' (child of '" <<(link->parent?link->parent->name:STRING("NONE")) <<"')";
//        link->shape = f->shape;
//        f->shape = NULL;
      }

      if(!link->inertia && f->inertia && f->Q.isZero()){ //f has a shape, link not -> move shape to link
        LOG(-1) <<"Inertia '" <<f->name <<"' could be reassociated to link '" <<link->name <<"' (child of '" <<(link->parent?link->parent->name:STRING("NONE")) <<"')";
//        link->shape = f->shape;
//        f->shape = NULL;
      }

    }
  }
}

void mlr::KinematicWorld::pruneUselessFrames(bool preserveNamed){
  for(uint i=frames.N;i--;){
    Frame *f=frames.elem(i);
    if((!preserveNamed || !f->name) && !f->outLinks.N && !f->joint && !f->shape && !f->inertia){
      delete f; //that's all there is to do
    }
  }
}

void mlr::KinematicWorld::optimizeTree(bool preserveNamed){
//  if(!preserveNamed) pruneRigidJoints(); //problem: rigid joints bear the semantics of where a body ends
  reconnectLinksToClosestJoints();
  pruneUselessFrames(preserveNamed);
  calc_activeSets();
  checkConsistency();
}

void mlr::KinematicWorld::fwdIndexIDs(){
  CHECK_EQ(fwdActiveSet.N ,frames.N, "");
  frames = fwdActiveSet;
  uint i=0;
  for(Frame *f: frames) f->ID = i++;
}

bool mlr::KinematicWorld::checkConsistency(){
  //check qdim
  if(q.nd){
    uint N = analyzeJointStateDimensions();
    CHECK_EQ(1, q.nd, "");
    CHECK_EQ(N, q.N, "");
    if(qdot.N) CHECK_EQ(N, qdot.N, "");

    //count yourself and check...
    uint myqdim = 0;
    for(Joint *j: fwdActiveJoints) {
      if(j->mimic){
        CHECK_EQ(j->qIndex, j->mimic->qIndex, "");
      }else{
        CHECK_EQ(j->qIndex, myqdim, "joint indexing is inconsistent");
        if(!j->uncertainty)
          myqdim += j->qDim();
        else
          myqdim += 2*j->qDim();
      }
    }
    CHECK_EQ(myqdim, N, "qdim is wrong");
  }

  for(Frame *a: frames){
    CHECK(&a->K, "");
    CHECK(&a->K==this,"");
    CHECK_EQ(a, frames(a->ID), "");
    for(Frame *b: a->outLinks) CHECK_EQ(b->parent, a, "");
    if(a->joint) CHECK_EQ(&a->joint->frame, a, "");
    if(a->shape) CHECK_EQ(&a->shape->frame, a, "");
    if(a->inertia) CHECK_EQ(&a->inertia->frame, a, "");
    a->ats.checkConsistency();
  }

  Joint *j;
  for(Frame *f: frames) if((j=f->joint)){
    CHECK(j->from(), "");
    CHECK(j->from()->outLinks.findValue(&j->frame)>=0,"");
    CHECK_EQ(j->frame.joint, j,"");
    CHECK_GE(j->type.x, 0, "");
    CHECK(j->type.x<=JT_free, "");

    if(j->mimic){
      CHECK(j->dim==0, "");
      CHECK(j->mimic>(void*)1, "mimic was not parsed correctly");
      CHECK(frames.contains(&j->mimic->frame), "mimic points to a frame outside this kinematic configuration");
    }
  }

  //check topsort
  intA level = consts<int>(0, frames.N);
  //compute levels
  for(Frame *f: fwdActiveSet)
    if(f->parent) level(f->ID) = level(f->parent->ID)+1;
  //check levels are strictly increasing across links
  for(Frame *f: fwdActiveSet) if(f->parent){
    CHECK(level(f->parent->ID) < level(f->ID), "joint does not go forward");
  }

  //check active sets
  for(Frame *f: fwdActiveSet) CHECK(f->active, "");
  boolA jointIsInActiveSet = consts<byte>(false, frames.N);
  for(Joint *j: fwdActiveJoints){ CHECK(j->active, ""); jointIsInActiveSet.elem(j->frame.ID)=true; }
  if(q.nd){
      for(Frame *f: frames) if(f->joint && f->joint->active) CHECK(jointIsInActiveSet(f->ID), "");
  }

  return true;
}

//void mlr::KinematicWorld::meldFixedJoints(int verbose) {
//  NIY
//#if 0
//  checkConsistency();
//  for(Joint *j: joints) if(j->type==JT_rigid) {
//    if(verbose>0) LOG(0) <<" -- melding fixed joint (" <<j->from->name <<' ' <<j->to->name <<" )" <<endl;
//    Frame *a = j->from;
//    Frame *b = j->to;
//    Transformation bridge = j->A * j->Q * j->B;
//    //reassociate shapes with a
//    if(b->shape){
//      b->shape->frame=a;
//      CHECK(a->shape==NULL,"");
//      a->shape = b->shape;
//    }
//    b->shape = NULL;
//    //joints from b-to-c now become joints a-to-c
//    for(Frame *f: b->outLinks) {
//      Joint *j = f->joint();
//      if(j){
//        j->from = a;
//        j->A = bridge * j->A;
//        a->outLinks.append(f);
//      }
//    }
//    b->outLinks.clear();
//    //reassociate mass
//    a->mass += b->mass;
//    a->inertia += b->inertia;
//    b->mass = 0.;
//  }
//  jointSort();
//  calc_q_from_Q();
//  checkConsistency();
//  //-- remove fixed joints and reindex
//  for_list_rev(Joint, jj, joints) if(jj->type==JT_rigid) delete jj;
//  listReindex(joints);
//  //for(Joint * j: joints) { j->ID=j_COUNT;  j->ifrom = j->from->index;  j->ito = j->to->index;  }
//  checkConsistency();
//#endif
//}

void mlr::KinematicWorld::glDraw(OpenGL& gl) {
  glDraw_sub(gl);

  bool displayUncertainties = false;
  for(Joint *j:fwdActiveJoints) if(j->uncertainty){
    displayUncertainties=true; break;
  }

  if(displayUncertainties){
    arr q_org = getJointState();
    for(Joint *j:fwdActiveJoints) if(j->uncertainty){
      for(uint i=0;i<j->qDim();i++){
        arr q=q_org;
        q(j->qIndex+i) -= j->uncertainty->sigma(i);
        setJointState(q);
        glDraw_sub(gl);
        q=q_org;
        q(j->qIndex+i) += j->uncertainty->sigma(i);
        setJointState(q);
        glDraw_sub(gl);
      }
    }
    setJointState(q_org);
  }
}

/// GL routine to draw a mlr::KinematicWorld
#ifdef MLR_GL
void mlr::KinematicWorld::glDraw_sub(OpenGL& gl) {
  uint i=0;
  mlr::Transformation f;
  double GLmatrix[16];

  glPushMatrix();

  glColor(.5, .5, .5);

  //proxies
  if(orsDrawProxies) for(const Proxy& p: proxies) ((Proxy*)&p)->glDraw(gl);

  //contacts
  if(orsDrawProxies) for(const Frame *fr: frames) for(mlr::Contact *c:fr->contacts) if(&c->a==fr){
    c->glDraw(gl);
  }

  //joints
  Joint *e;
  if(orsDrawJoints) for(Frame *fr: frames) if((e=fr->joint)){
    //set name (for OpenGL selection)
    glPushName((fr->ID <<2) | 2);

//    double s=e->A.pos.length()+e->B.pos.length(); //some scale
    double s=.1;

//    //from body to joint
//    f=e->from->X;
//    f.getAffineMatrixGL(GLmatrix);
//    glLoadMatrixd(GLmatrix);
//    glColor(1, 1, 0);
//    //glDrawSphere(.1*s);
//    glBegin(GL_LINES);
//    glVertex3f(0, 0, 0);
//    glVertex3f(e->A.pos.x, e->A.pos.y, e->A.pos.z);
//    glEnd();

    //joint frame A
//    f.appendTransformation(e->A);
    f.getAffineMatrixGL(GLmatrix);
    glLoadMatrixd(GLmatrix);
    glDrawAxes(s);
    glColor(1, 0, 0);
    glRotatef(90, 0, 1, 0);  glDrawCylinder(.05*s, .3*s);  glRotatef(-90, 0, 1, 0);

    //joint frame B
    f.appendTransformation(fr->Q);
    f.getAffineMatrixGL(GLmatrix);
    glLoadMatrixd(GLmatrix);
    glDrawAxes(s);

//    //from joint to body
//    glColor(1, 0, 1);
//    glBegin(GL_LINES);
//    glVertex3f(0, 0, 0);
//    glVertex3f(e->B.pos.x, e->B.pos.y, e->B.pos.z);
//    glEnd();
//    glTranslatef(e->B.pos.x, e->B.pos.y, e->B.pos.z);
//    //glDrawSphere(.1*s);

    glPopName();
    i++;
    if(orsDrawLimit && i>=orsDrawLimit) break;
  }

  //shapes
  if(orsDrawBodies) for(Frame *f: frames) if(f->shape){
    f->shape->glDraw(gl);
    i++;
    if(orsDrawLimit && i>=orsDrawLimit) break;
  }

  glPopMatrix();
}
#endif


//===========================================================================

void kinVelocity(arr &y, arr &J, uint frameId, const WorldL &Ktuple, double tau){
  CHECK_GE(Ktuple.N, 1, "");
  mlr::KinematicWorld &K0 = *Ktuple(-2);
  mlr::KinematicWorld &K1 = *Ktuple(-1);
  mlr::Frame *f0 = K0.frames(frameId);
  mlr::Frame *f1 = K1.frames(frameId);

  arr y0,J0;
  K0.kinematicsPos(y0, J0, f0);
  K1.kinematicsPos(y, J, f1);
  y -= y0;
  J -= J0;
  y /= tau;
  J /= tau;
}

//===========================================================================
//
// helper routines -- in a classical C interface
//

#endif

#undef LEN

double forceClosureFromProxies(mlr::KinematicWorld& K, uint bodyIndex, double distanceThreshold, double mu, double torqueWeights) {
  mlr::Vector c, cn;
  arr C, Cn;
  for(const mlr::Proxy& p: K.proxies){
    int body_a = K.frames(p.a)?K.frames(p.a)->ID:-1;
    int body_b = K.frames(p.b)?K.frames(p.b)->ID:-1;
    if(p.d<distanceThreshold && (body_a==(int)bodyIndex || body_b==(int)bodyIndex)) {
      if(body_a==(int)bodyIndex) {
        c = p.posA;
        cn=-p.normal;
      } else {
        c = p.posB;
        cn= p.normal;
      }
      C.append(conv_vec2arr(c));
      Cn.append(conv_vec2arr(cn));
    }
  }
  C .reshape(C.N/3, 3);
  Cn.reshape(C.N/3, 3);
  double fc=forceClosure(C, Cn, K.frames(bodyIndex)->X.pos, mu, torqueWeights, NULL);
  return fc;
}

void transferQbetweenTwoWorlds(arr& qto, const arr& qfrom, const mlr::KinematicWorld& to, const mlr::KinematicWorld& from){
  arr q = to.getJointState();
  uint T = qfrom.d0;
  uint Nfrom = qfrom.d1;

  if (qfrom.d1==0) {T = 1; Nfrom = qfrom.d0;}

  qto = repmat(~q,T,1);

  intA match(Nfrom);
  match = -1;
  mlr::Joint* jfrom;
  for(mlr::Frame* f: from.frames) if((jfrom=f->joint)){
    mlr::Joint* jto = to.getJointByBodyNames(jfrom->from()->name, jfrom->frame.name);
    if(!jto || !jfrom->qDim() || !jto->qDim()) continue;
    CHECK_EQ(jfrom->qDim(), jto->qDim(), "joints must have same dimensionality");
    for(uint i=0; i<jfrom->qDim(); i++){
      match(jfrom->qIndex+i) = jto->qIndex+i;
    }
  }

  for(uint i=0;i<match.N;i++) if(match(i)!=-1){
    for(uint t=0;t<T;t++){
      if (qfrom.d1==0) {
        qto(t, match(i)) = qfrom(i);
      } else {
        qto(t, match(i)) = qfrom(t,i);
      }
    }
  }

  if (qfrom.d1==0) qto.reshape(qto.N);
}

#if 0 //nonsensical
void transferQDotbetweenTwoWorlds(arr& qDotTo, const arr& qDotFrom, const mlr::KinematicWorld& to, const mlr::KinematicWorld& from){
  //TODO: for saveness reasons, the velocities are zeroed.
  arr qDot;
  qDot = zeros(to.getJointStateDimension());
  uint T, dim;
  if(qDotFrom.d1 > 0) {
    T = qDotFrom.d0;
    qDotTo = repmat(~qDot,T,1);
    dim = qDotFrom.d1;
  } else {
    T = 1;
    qDotTo = qDot;
    dim = qDotFrom.d0;
  }

  intA match(dim);
  match = -1;
  for(mlr::Joint* jfrom:from.joints){
    mlr::Joint* jto = to.getJointByName(jfrom->name, false); //OLD: to.getJointByBodyNames(jfrom->from->name, jfrom->to->name); why???
    if(!jto || !jfrom->qDim() || !jto->qDim()) continue;
    CHECK_EQ(jfrom->qDim(), jto->qDim(), "joints must have same dimensionality");
    for(uint i=0; i<jfrom->qDim(); i++){
      match(jfrom->qIndex+i) = jto->qIndex+i;
    }
  }
  if(qDotFrom.d1 > 0) {
    for(uint i=0;i<match.N;i++) if(match(i)!=-1){
      for(uint t=0;t<T;t++){
        qDotTo(t, match(i)) = qDotFrom(t,i);
      }
    }
  } else {
    for(uint i=0;i<match.N;i++) if(match(i)!=-1){
      qDotTo(match(i)) = qDotFrom(i);
    }
  }

}

void transferKpBetweenTwoWorlds(arr& KpTo, const arr& KpFrom, const mlr::KinematicWorld& to, const mlr::KinematicWorld& from){
  KpTo = zeros(to.getJointStateDimension(),to.getJointStateDimension());
  //use Kp gains from ors file for toWorld, if there are no entries of this joint in fromWorld
  for_list(mlr::Joint, j, to.joints) {
    if(j->qDim()>0) {
      arr *info;
      info = j->ats.find<arr>("gains");
      if(info) {
        KpTo(j->qIndex,j->qIndex)=info->elem(0);
      }
    }
  }

  intA match(KpFrom.d0);
  match = -1;
  for(mlr::Joint* jfrom : from.joints){
    mlr::Joint* jto = to.getJointByName(jfrom->name, false); // OLD: mlr::Joint* jto = to.getJointByBodyNames(jfrom->from->name, jfrom->to->name);
    if(!jto || !jfrom->qDim() || !jto->qDim()) continue;
    CHECK_EQ(jfrom->qDim(), jto->qDim(), "joints must have same dimensionality");
    for(uint i=0; i<jfrom->qDim(); i++){
      match(jfrom->qIndex+i) = jto->qIndex+i;
    }
  }

  for(uint i=0;i<match.N;i++) {
    for(uint j=0;j<match.N;j++){
      KpTo(match(i), match(j)) = KpFrom(i,j);
    }
  }
}

void transferKdBetweenTwoWorlds(arr& KdTo, const arr& KdFrom, const mlr::KinematicWorld& to, const mlr::KinematicWorld& from) {
  KdTo = zeros(to.getJointStateDimension(),to.getJointStateDimension());

  //use Kd gains from ors file for toWorld, if there are no entries of this joint in fromWorld
  for_list(mlr::Joint, j, to.joints) {
    if(j->qDim()>0) {
      arr *info;
      info = j->ats.find<arr>("gains");
      if(info) {
        KdTo(j->qIndex,j->qIndex)=info->elem(1);
      }
    }
  }

  intA match(KdFrom.d0);
  match = -1;
  for(mlr::Joint* jfrom : from.joints){
    mlr::Joint* jto = to.getJointByName(jfrom->name, false); // OLD: mlr::Joint* jto = to.getJointByBodyNames(jfrom->from->name, jfrom->to->name);
    if(!jto || !jfrom->qDim() || !jto->qDim()) continue;
    CHECK_EQ(jfrom->qDim(), jto->qDim(), "joints must have same dimensionality");
    for(uint i=0; i<jfrom->qDim(); i++){
      match(jfrom->qIndex+i) = jto->qIndex+i;
    }
  }

  for(uint i=0;i<match.N;i++) {
    for(uint j=0;j<match.N;j++){
      KdTo(match(i), match(j)) = KdFrom(i,j);
    }
  }
}


void transferU0BetweenTwoWorlds(arr& u0To, const arr& u0From, const mlr::KinematicWorld& to, const mlr::KinematicWorld& from){
  u0To = zeros(to.getJointStateDimension());

  intA match(u0From.d0);
  match = -1;
  for(mlr::Joint* jfrom : from.joints){
    mlr::Joint* jto = to.getJointByName(jfrom->name, false); // OLD: mlr::Joint* jto = to.getJointByBodyNames(jfrom->from->name, jfrom->to->name);
    if(!jto || !jfrom->qDim() || !jto->qDim()) continue;
    CHECK_EQ(jfrom->qDim(), jto->qDim(), "joints must have same dimensionality");
    for(uint i=0; i<jfrom->qDim(); i++){
      match(jfrom->qIndex+i) = jto->qIndex+i;
    }
  }

  for(uint i=0;i<match.N;i++) {
    u0To(match(i)) = u0From(i);
  }
}


void transferKI_ft_BetweenTwoWorlds(arr& KI_ft_To, const arr& KI_ft_From, const mlr::KinematicWorld& to, const mlr::KinematicWorld& from){
  uint numberOfColumns = KI_ft_From.d1;
  if(KI_ft_From.d1 == 0) {
    numberOfColumns = 1;
    KI_ft_To = zeros(to.getJointStateDimension());
  } else {
    KI_ft_To = zeros(to.getJointStateDimension(), KI_ft_From.d1);
  }

  intA match(KI_ft_From.d0);
  match = -1;
  for(mlr::Joint* jfrom : from.joints){
    mlr::Joint* jto = to.getJointByName(jfrom->name, false); // OLD: mlr::Joint* jto = to.getJointByBodyNames(jfrom->from->name, jfrom->to->name);
    if(!jto || !jfrom->qDim() || !jto->qDim()) continue;
    CHECK_EQ(jfrom->qDim(), jto->qDim(), "joints must have same dimensionality");
    for(uint i=0; i<jfrom->qDim(); i++){
      match(jfrom->qIndex+i) = jto->qIndex+i;
    }
  }

  for(uint i=0;i<match.N;i++) {
    for(uint j=0;j < numberOfColumns;j++){
      if(numberOfColumns > 1) {
        KI_ft_To(match(i), j) = KI_ft_From(i,j);
      } else {
        KI_ft_To(match(i)) = KI_ft_From(i);
      }
    }
  }
}
#endif

//===========================================================================
//===========================================================================
// opengl
//===========================================================================
//===========================================================================



#ifndef MLR_ORS_ONLY_BASICS

/**
 * @brief Bind ors to OpenGL.
 * Afterwards OpenGL can show the ors graph.
 *
 * @param graph the ors graph.
 * @param gl OpenGL which shows the ors graph.
 */
void bindOrsToOpenGL(mlr::KinematicWorld& graph, OpenGL& gl) {
  gl.add(glStandardScene, 0);
  gl.add(mlr::glDrawGraph, &graph);
//  gl.setClearColors(1., 1., 1., 1.);

  mlr::Frame* glCamera = graph.getFrameByName("glCamera");
  if(glCamera) {
    gl.camera.X = glCamera->X;
    gl.resize(500,500);
  } else {
    gl.camera.setPosition(10., -15., 8.);
    gl.camera.focus(0, 0, 1.);
    gl.camera.upright();
  }
  gl.update();
}
#endif

#ifndef MLR_ORS_ONLY_BASICS

/// static GL routine to draw a mlr::KinematicWorld
void mlr::glDrawGraph(void *classP) {
  ((mlr::KinematicWorld*)classP)->glDraw(NoOpenGL);
}

void mlr::glDrawProxies(void *P){
  ProxyL& proxies = *((ProxyL*)P);
  glPushMatrix();
  for(mlr::Proxy* p:proxies) p->glDraw(NoOpenGL);
  glPopMatrix();
}



void displayState(const arr& x, mlr::KinematicWorld& G, const char *tag){
  G.setJointState(x);
  G.gl().watch(tag);
}

void displayTrajectory(const arr& _x, int steps, mlr::KinematicWorld& G, const KinematicSwitchL& switches, const char *tag, double delay, uint dim_z, bool copyG) {
  NIY;
#if 0
  if(!steps) return;
  mlr::Shape *s;
  for(mlr::Frame *f : G.frames) if((s=f->shape)){
    if(s->mesh.V.d0!=s->mesh.Vn.d0 || s->mesh.T.d0!=s->mesh.Tn.d0) {
      s->mesh.computeNormals();
    }
  }
  mlr::KinematicWorld *Gcopy;
  if(switches.N) copyG=true;
  if(!copyG) Gcopy=&G;
  else{
    Gcopy = new mlr::KinematicWorld;
    Gcopy->copy(G,true);
  }
  arr x,z;
  if(dim_z){
    x.referToRange(_x,0,-dim_z-1);
    z.referToRange(_x,-dim_z,-1);
  }else{
    x.referTo(_x);
  }
  uint n=Gcopy->getJointStateDimension()-dim_z;
  x.reshape(x.N/n,n);
  uint num, T=x.d0-1;
  if(steps==1 || steps==-1) num=T; else num=steps;
  for(uint k=0; k<=(uint)num; k++) {
    uint t = (T?(k*T/num):0);
    if(switches.N){
      for(mlr::KinematicSwitch *sw: switches)
        if(sw->timeOfApplication==t)
          sw->apply(*Gcopy);
    }
    if(dim_z) Gcopy->setJointState(cat(x[t], z));
    else Gcopy->setJointState(x[t]);
    if(delay<0.){
      if(delay<-10.) FILE("z.graph") <<*Gcopy;
      Gcopy->gl().watch(STRING(tag <<" (time " <<std::setw(3) <<t <<'/' <<T <<')').p);
    }else{
      Gcopy->gl().update(STRING(tag <<" (time " <<std::setw(3) <<t <<'/' <<T <<')').p);
      if(delay) mlr::wait(delay);
    }
  }
  if(steps==1)
    Gcopy->gl().watch(STRING(tag <<" (time " <<std::setw(3) <<T <<'/' <<T <<')').p);
  if(copyG) delete Gcopy;
#endif
}

/* please don't remove yet: code for displaying edges might be useful...

void glDrawOdeWorld(void *classP){
  _glDrawOdeWorld((dWorldID)classP);
}

void _glDrawOdeWorld(dWorldID world)
{
  glStandardLight();
  glColor(3);
  glDrawFloor(4);
  uint i;
  Color c;
  dVector3 vec, vec2;
  dBodyID b;
  dGeomID g, gg;
  dJointID j;
  dReal a, al, ah, r, len;
  glPushName(0);
  int t;

  //bodies
  for(i=0, b=world->firstbody;b;b=(dxBody*)b->next){
    i++;
    glPushName(i);

    //if(b->userdata){ glDrawBody(b->userdata); }
    c.setIndex(i); glColor(c.r, c.g, c.b);
    glShadeModel(GL_FLAT);

    //bodies
    for(g=b->geom;g;g=dGeomGetBodyNext(g)){
      if(dGeomGetClass(g)==dGeomTransformClass){
  ((dxGeomTransform*)g)->computeFinalTx();
        glTransform(((dxGeomTransform*)g)->final_pos, ((dxGeomTransform*)g)->final_R);
  gg=dGeomTransformGetGeom(g);
      }else{
  glTransform(g->pos, g->R);
  gg=g;
      }
      b = dGeomGetBody(gg);
      // set the color of the body, 4. Mar 06 (hh)
      c.r = ((Body*)b->userdata)->cr;
      c.g = ((Body*)b->userdata)->cg;
      c.b = ((Body*)b->userdata)->cb;
      glColor(c.r, c.g, c.b);

      switch(dGeomGetClass(gg))
  {
  case dSphereClass:
    glDrawSphere(dGeomSphereGetRadius(gg));
    break;
  case dBoxClass:
    dGeomBoxGetLengths(gg, vec);
    glDrawBox(vec[0], vec[1], vec[2]);
    break;
  case dCCylinderClass: // 6. Mar 06 (hh)
    dGeomCCylinderGetParams(gg, &r, &len);
    glDrawCappedCylinder(r, len);
    break;
  default: HALT("can't draw that geom yet");
  }
      glPopMatrix();
    }

    // removed shadows,  4. Mar 06 (hh)

    // joints

      dxJointNode *n;
      for(n=b->firstjoint;n;n=n->next){
      j=n->joint;
      t=dJointGetType(j);
      if(t==dJointTypeHinge){
      dJointGetHingeAnchor(j, vec);
      a=dJointGetHingeAngle(j);
      al=dJointGetHingeParam(j, dParamLoStop);
      ah=dJointGetHingeParam(j, dParamHiStop);
      glPushMatrix();
      glTranslatef(vec[0], vec[1], vec[2]);
      dJointGetHingeAxis(j, vec);
      glBegin(GL_LINES);
      glColor3f(1, 0, 0);
      glVertex3f(0, 0, 0);
      glVertex3f(LEN*vec[0], LEN*vec[1], LEN*vec[2]);
      glEnd();
      //glDrawText(STRING(al <<'<' <<a <<'<' <<ah), LEN*vec[0], LEN*vec[1], LEN*vec[2]);
      glPopMatrix();
      }
      if(t==dJointTypeAMotor){
  glPushMatrix();
  glTranslatef(b->pos[0], b->pos[1], b->pos[2]);
  dJointGetAMotorAxis(j, 0, vec);
  glBegin(GL_LINES);
  glColor3f(1, 1, 0);
  glVertex3f(0, 0, 0);
  glVertex3f(LEN*vec[0], LEN*vec[1], LEN*vec[2]);
  glEnd();
  glPopMatrix();
      }
      if(t==dJointTypeBall){
  dJointGetBallAnchor(j, vec);
  dJointGetBallAnchor2(j, vec2);
  glPushMatrix();
  glTranslatef(vec[0], vec[1], vec[2]);
  glBegin(GL_LINES);
  glColor3f(1, 0, 0);
  glVertex3f(-.05, 0, 0);
  glVertex3f(.05, 0, 0);
  glVertex3f(0, -.05, 0);
  glVertex3f(0, .05, 0);
  glVertex3f(0, 0, -.05);
  glVertex3f(0, 0, .05);
  glEnd();
  glPopMatrix();
  glPushMatrix();
  glTranslatef(vec2[0], vec2[1], vec2[2]);
  glBegin(GL_LINES);
  glColor3f(1, 0, 0);
  glVertex3f(-.05, 0, 0);
  glVertex3f(.05, 0, 0);
  glVertex3f(0, -.05, 0);
  glVertex3f(0, .05, 0);
  glVertex3f(0, 0, -.05);
  glVertex3f(0, 0, .05);
  glEnd();
  glPopMatrix();
      }
    }
      glPopName();
  }
  glPopName();
}
*/

int animateConfiguration(mlr::KinematicWorld& K, Inotify *ino) {
  arr x, x0;
  K.getJointState(x0);
  arr lim = K.getLimits();
  K.gl().pressedkey=0;
  const int steps = 50;
  K.checkConsistency();
  StringA jointNames = K.getJointNames();

  for(uint i=x0.N; i--;) {
    x=x0;
    double upper_lim = lim(i,1);
    double lower_lim = lim(i,0);
    double delta = upper_lim - lower_lim;
    double center = lower_lim + .5*delta;
    if(delta<=1e-10){ center=x0(i); delta=1.; }
    double offset = acos( 2. * (x0(i) - center) / delta );
    if(offset!=offset) offset=0.; //if NAN

    for(uint t=0; t<steps; t++) {
      if(ino && ino->poll(false, true)) return -1;

      x(i) = center + (delta*(0.5*cos(MLR_2PI*t/steps + offset)));
      // Joint limits
      checkNan(x);
      K.setJointState(x);
      int key = K.gl().update(STRING("DOF = " <<i <<" : " <<jointNames(i) <<" [" <<lim[i] <<"]"), false, false, true);
      K.gl().pressedkey=0;
      if(key==13 || key==32 || key==27 || key=='q') return key;
//      mlr::wait(0.01);
    }
  }
  K.setJointState(x0);
  return K.gl().update("", false, false, true);
}


mlr::Frame *movingBody=NULL;
mlr::Vector selpos;
double seld, selx, sely, selz;

struct EditConfigurationClickCall:OpenGL::GLClickCall {
  mlr::KinematicWorld *ors;
  EditConfigurationClickCall(mlr::KinematicWorld& _ors) { ors=&_ors; }
  bool clickCallback(OpenGL& gl) {
    OpenGL::GLSelect *top=gl.topSelection;
    if(!top) return false;
    uint i=top->name;
    cout <<"CLICK call: id = 0x" <<std::hex <<gl.topSelection->name <<" : ";
    gl.text.clear();
    if((i&3)==1) {
      mlr::Frame *s=ors->frames(i>>2);
      gl.text <<"shape selection: shape=" <<s->name <<" X=" <<s->X <<endl;
//      listWrite(s->ats, gl.text, "\n");
      cout <<gl.text;
    }
    if((i&3)==2) {
      mlr::Joint *j = ors->frames(i>>2)->joint;
      gl.text
          <<"edge selection: " <<j->from()->name <<' ' <<j->frame.name
//         <<"\nA=" <<j->A <<"\nQ=" <<j->Q <<"\nB=" <<j->B
         <<endl;
//      listWrite(j->ats, gl.text, "\n");
      cout <<gl.text;
    }
    cout <<endl;
    return true;
  }
};

struct EditConfigurationHoverCall:OpenGL::GLHoverCall {
  mlr::KinematicWorld *ors;
  EditConfigurationHoverCall(mlr::KinematicWorld& _ors);// { ors=&_ors; }
  bool hoverCallback(OpenGL& gl) {
//    if(!movingBody) return false;
    if(!movingBody) {
      mlr::Joint *j=NULL;
      mlr::Frame *s=NULL;
      mlr::timerStart(true);
      gl.Select(true);
      OpenGL::GLSelect *top=gl.topSelection;
      if(!top) return false;
      uint i=top->name;
      cout <<mlr::timerRead() <<"HOVER call: id = 0x" <<std::hex <<gl.topSelection->name <<endl;
      if((i&3)==1) s=ors->frames(i>>2);
      if((i&3)==2) j=ors->frames(i>>2)->joint;
      gl.text.clear();
      if(s) {
        gl.text <<"shape selection: body=" <<s->name <<" X=" <<s->X;
      }
      if(j) {
        gl.text
            <<"edge selection: " <<j->from()->name <<' ' <<j->frame.name
//           <<"\nA=" <<j->A <<"\nQ=" <<j->Q <<"\nB=" <<j->B
          <<endl;
//        listWrite(j->ats, gl.text, "\n");
      }
    } else {
      //gl.Select();
      //double x=0, y=0, z=seld;
      //double x=(double)gl.mouseposx/gl.width(), y=(double)gl.mouseposy/gl.height(), z=seld;
      double x=gl.mouseposx, y=gl.mouseposy, z=seld;
      gl.unproject(x, y, z, true);
      cout <<"x=" <<x <<" y=" <<y <<" z=" <<z <<" d=" <<seld <<endl;
      movingBody->X.pos = selpos + ARR(x-selx, y-sely, z-selz);
    }
    return true;
  }
};

EditConfigurationHoverCall::EditConfigurationHoverCall(mlr::KinematicWorld& _ors) {
  ors=&_ors;
}

struct EditConfigurationKeyCall:OpenGL::GLKeyCall {
  mlr::KinematicWorld &K;
  bool &exit;
  EditConfigurationKeyCall(mlr::KinematicWorld& _K, bool& _exit): K(_K), exit(_exit){}
  bool keyCallback(OpenGL& gl) {
    if(false && gl.pressedkey==' '){ //grab a body
      if(movingBody) { movingBody=NULL; return true; }
      mlr::Joint *j=NULL;
      mlr::Frame *s=NULL;
      gl.Select();
      OpenGL::GLSelect *top=gl.topSelection;
      if(!top) { cout <<"No object below mouse!" <<endl;  return false; }
      uint i=top->name;
      //cout <<"HOVER call: id = 0x" <<std::hex <<gl.topSelection->name <<endl;
      if((i&3)==1) s=K.frames(i>>2);
      if((i&3)==2) j=K.frames(i>>2)->joint;
      if(s) {
        cout <<"selected shape " <<s->name <<" of body " <<s->name <<endl;
        selx=top->x;
        sely=top->y;
        selz=top->z;
        seld=top->dmin;
        cout <<"x=" <<selx <<" y=" <<sely <<" z=" <<selz <<" d=" <<seld <<endl;
        selpos = s->X.pos;
        movingBody=s;
      }
      if(j) {
        cout <<"selected joint " <<j->frame.ID <<" connecting " <<j->from()->name <<"--" <<j->frame.name <<endl;
      }
      return true;
    }else switch(gl.pressedkey) {
      case '1':  K.orsDrawBodies^=1;  break;
      case '2':  K.orsDrawShapes^=1;  break;
      case '3':  K.orsDrawJoints^=1;  K.orsDrawMarkers^=1; break;
      case '4':  K.orsDrawProxies^=1;  break;
      case '5':  gl.reportSelects^=1;  break;
      case '6':  gl.reportEvents^=1;  break;
      case '7':  K.writePlyFile("z.ply");  break;
      case 'j':  gl.camera.X.pos += gl.camera.X.rot*mlr::Vector(0, 0, .1);  break;
      case 'k':  gl.camera.X.pos -= gl.camera.X.rot*mlr::Vector(0, 0, .1);  break;
      case 'i':  gl.camera.X.pos += gl.camera.X.rot*mlr::Vector(0, .1, 0);  break;
      case ',':  gl.camera.X.pos -= gl.camera.X.rot*mlr::Vector(0, .1, 0);  break;
      case 'l':  gl.camera.X.pos += gl.camera.X.rot*mlr::Vector(.1, .0, 0);  break;
      case 'h':  gl.camera.X.pos -= gl.camera.X.rot*mlr::Vector(.1, 0, 0);  break;
      case 'a':  gl.camera.focus(
          (gl.camera.X.rot*(gl.camera.foc - gl.camera.X.pos)
           ^ gl.camera.X.rot*mlr::Vector(1, 0, 0)) * .001
          + gl.camera.foc);
        break;
      case 's':  gl.camera.X.pos +=
          (
            gl.camera.X.rot*(gl.camera.foc - gl.camera.X.pos)
            ^(gl.camera.X.rot * mlr::Vector(1., 0, 0))
          ) * .01;
        break;
      case 'q' :
        cout <<"EXITING" <<endl;
        exit=true;
        break;
    }
    gl.postRedrawEvent(true);
    return true;
  }
};

void editConfiguration(const char* filename, mlr::KinematicWorld& K) {
//  gl.exitkeys="1234567890qhjklias, "; //TODO: move the key handling to the keyCall!
  bool exit=false;
//  K.gl().addHoverCall(new EditConfigurationHoverCall(K));
  K.gl().addKeyCall(new EditConfigurationKeyCall(K,exit));
  K.gl().addClickCall(new EditConfigurationClickCall(K));
  Inotify ino(filename);
  for(;!exit;) {
    cout <<"reloading `" <<filename <<"' ... " <<std::endl;
    mlr::KinematicWorld W;
    try {
      mlr::lineCount=1;
      W <<FILE(filename);
      K.gl().dataLock.writeLock();
      K = W;
      K.gl().dataLock.unlock();
      K.report();
    } catch(const char* msg) {
      cout <<"line " <<mlr::lineCount <<": " <<msg <<" -- please check the file and press ENTER" <<endl;
      K.gl().watch();
      continue;
    }
    K.gl().update();
    if(exit) break;
    cout <<"animating.." <<endl;
    //while(ino.pollForModification());
    int key = animateConfiguration(K, &ino);
    K.gl().pressedkey=0;
    if(key=='q') break;
    if(key==-1) continue;
    cout <<"watching..." <<endl;
#if 1
    for(;;){
        key = K.gl().update();
        K.gl().pressedkey=0;
        if(key==13 || key==32 || key==27 || key=='q') break;
        if(ino.poll(false, true)) break;
        mlr::wait(.02);
    }
#else
    K.gl().watch();
#endif
    if(!mlr::getInteractivity()){
      exit=true;
    }
  }
}

//#endif

#else ///MLR_GL
#ifndef MLR_ORS_ONLY_BASICS
void bindOrsToOpenGL(mlr::KinematicWorld&, OpenGL&) { NICO };
void mlr::KinematicWorld::glDraw(OpenGL&) { NICO }
void mlr::glDrawGraph(void *classP) { NICO }
void editConfiguration(const char* orsfile, mlr::KinematicWorld& C) { NICO }
void animateConfiguration(mlr::KinematicWorld& C, Inotify*) { NICO }
void glTransform(const mlr::Transformation&) { NICO }
void displayTrajectory(const arr&, int, mlr::KinematicWorld&, const char*, double) { NICO }
void displayState(const arr&, mlr::KinematicWorld&, const char*) { NICO }
#endif
#endif
/** @} */

//===========================================================================
//===========================================================================
// featherstone
//===========================================================================
//===========================================================================



//===========================================================================
//===========================================================================
// template instantiations
//===========================================================================
//===========================================================================

#include <Core/util.tpp>

#ifndef  MLR_ORS_ONLY_BASICS
template mlr::Array<mlr::Shape*>::Array(uint);
//template mlr::Shape* listFindByName(const mlr::Array<mlr::Shape*>&,const char*);

#include <Core/array.tpp>
template mlr::Array<mlr::Joint*>::Array();
#endif
/** @} */
<|MERGE_RESOLUTION|>--- conflicted
+++ resolved
@@ -1312,11 +1312,7 @@
   //phase 2: cleanup old and distant contacts
   mlr::Array<Contact*> old;
   for(Frame *f:frames) for(Contact *c:f->contacts) if(&c->a==f){
-<<<<<<< HEAD
-    if(c->getDistance()>margin) old.append(c);
-=======
     if(/*c->get_pDistance()>margin+.05 ||*/ c->getDistance()>margin) old.append(c);
->>>>>>> 0c602204
   }
   for(Contact *c:old) delete c;
 }
