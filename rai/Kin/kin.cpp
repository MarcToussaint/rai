--- conflicted
+++ resolved
@@ -1563,16 +1563,12 @@
   return links;
 }
 
-<<<<<<< HEAD
-void mlr::KinematicWorld::displayDot(){
+void rai::KinematicWorld::displayDot(){
   Graph G = getGraph();
   G.displayDot();
 }
 
-void mlr::KinematicWorld::report(std::ostream &os) const {
-=======
 void rai::KinematicWorld::report(std::ostream &os) const {
->>>>>>> 62375d3d
   uint nShapes=0, nUc=0;
   for(Frame *f:fwdActiveSet) if(f->shape) nShapes++;
   for(Joint *j:fwdActiveJoints) if(j->uncertainty) nUc++;
