/*  ------------------------------------------------------------------
    Copyright (c) 2017 Marc Toussaint
    email: marc.toussaint@informatik.uni-stuttgart.de
    
    This code is distributed under the MIT License.
    Please see <root-path>/LICENSE for details.
    --------------------------------------------------------------  */

/**
 * @file
 * @ingroup group_ors
 */
/**
 * @addtogroup group_ors
 * @{
 */


#undef abs
#include <algorithm>
#include <sstream>
#include <climits>
#include "kin.h"
#include "frame.h"
#include "contact.h"
#include "uncertainty.h"
#include "proxy.h"
#include "kin_swift.h"
#include "kin_physx.h"
#include "kin_ode.h"
#include "kin_feather.h"
#include <Geo/qhull.h>
#include <GeoOptim/geoOptim.h>
#include <Gui/opengl.h>
#include <Algo/algos.h>
#include <iomanip>

#ifndef RAI_ORS_ONLY_BASICS
#  include <Core/graph.h>
//#  include <Plot/plot.h>
#endif

#ifdef RAI_extern_ply
#  include <Geo/ply/ply.h>
#endif

#ifdef RAI_GL
#  include <GL/gl.h>
#  include <GL/glu.h>
#endif

#define RAI_NO_DYNAMICS_IN_FRAMES

#define SL_DEBUG_LEVEL 1
#define SL_DEBUG(l, x) if(l<=SL_DEBUG_LEVEL) x;

#define Qstate

void lib_ors(){ cout <<"force loading lib/ors" <<endl; }

#define LEN .2

#ifndef RAI_ORS_ONLY_BASICS

uint rai::KinematicWorld::setJointStateCount = 0;

//===========================================================================
//
// contants
//

rai::Frame& NoFrame = *((rai::Frame*)NULL);
rai::Shape& NoShape = *((rai::Shape*)NULL);
rai::Joint& NoJoint = *((rai::Joint*)NULL);
rai::KinematicWorld& NoWorld = *((rai::KinematicWorld*)NULL);

template<> const char* rai::Enum<rai::JointType>::names []={
  "JT_hingeX", "JT_hingeY", "JT_hingeZ", "JT_transX", "JT_transY", "JT_transZ", "JT_transXY", "JT_trans3", "JT_transXYPhi", "JT_universal", "JT_rigid", "JT_quatBall", "JT_phiTransXY", "JT_XBall", "JT_free", NULL
};

template<> const char* rai::Enum<rai::BodyType>::names []={
  "BT_dynamic", "BT_kinematic", "BT_static", NULL
};



uintA stringListToShapeIndices(const rai::Array<const char*>& names, const rai::KinematicWorld& K) {
  uintA I(names.N);
  for(uint i=0; i<names.N; i++) {
    rai::Frame *f = K.getFrameByName(names(i));
    if(!f) HALT("shape name '"<<names(i)<<"' doesn't exist");
    I(i) = f->ID;
  }
  return I;
}

uintA shapesToShapeIndices(const FrameL& frames) {
  uintA I;
  resizeAs(I, frames);
  for(uint i=0; i<frames.N; i++) I.elem(i) = frames.elem(i)->ID;
  return I;
}

void makeConvexHulls(FrameL& frames, bool onlyContactShapes){
  for(rai::Frame *f: frames) if(f->shape && (!onlyContactShapes || f->shape->cont)) f->shape->mesh().makeConvexHull();
}

void computeOptimalSSBoxes(FrameL &frames){
  NIY;
#if 0
  //  for(rai::Shape *s: shapes) s->mesh.computeOptimalSSBox(s->mesh.V);
  rai::Shape *s;
  for(rai::Frame *f: frames) if((s=f->shape)){
    if(!(s->type()==rai::ST_mesh && s->mesh.V.N)) continue;
    rai::Transformation t;
    arr x;
    computeOptimalSSBox(s->mesh, x, t, s->mesh.V);
    s->type() = rai::ST_ssBox;
    s->size(0)=2.*x(0); s->size(1)=2.*x(1); s->size(2)=2.*x(2); s->size(3)=x(3);
    s->mesh.setSSBox(s->size(0), s->size(1), s->size(2), s->size(3));
    s->frame.Q.appendTransformation(t);
  }
#endif
}

void computeMeshNormals(FrameL& frames, bool force){
  for(rai::Frame *f: frames) if(f->shape){
    rai::Shape *s = f->shape;
    if(force || s->mesh().V.d0!=s->mesh().Vn.d0 || s->mesh().T.d0!=s->mesh().Tn.d0) s->mesh().computeNormals();
    if(force || s->sscCore().V.d0!=s->sscCore().Vn.d0 || s->sscCore().T.d0!=s->sscCore().Tn.d0) s->sscCore().computeNormals();
  }
}


bool always_unlocked(void*) { return false; }


//===========================================================================
//
// KinematicWorld
//

namespace rai{
  struct sKinematicWorld{
    OpenGL *gl;
    SwiftInterface *swift;
    PhysXInterface *physx;
    OdeInterface *ode;
    FeatherstoneInterface *fs = NULL;
    bool swiftIsReference;
    sKinematicWorld():gl(NULL), swift(NULL), physx(NULL), ode(NULL), swiftIsReference(false) {}
    ~sKinematicWorld(){
      if(gl) delete gl;
      if(swift && !swiftIsReference) delete swift;
      if(physx) delete physx;
      if(ode) delete ode;
    }
  };
}

rai::KinematicWorld::KinematicWorld() : s(NULL) {
  frames.memMove=proxies.memMove=true;
  s=new sKinematicWorld;
}

rai::KinematicWorld::KinematicWorld(const rai::KinematicWorld& other) : KinematicWorld() {
  copy( other );
}

rai::KinematicWorld::KinematicWorld(const char* filename) : KinematicWorld() {
  init(filename);

}

rai::KinematicWorld::~KinematicWorld() {
  //delete OpenGL and the extensions first!
  delete s;
  s=NULL;
  clear();
}

void rai::KinematicWorld::init(const char* filename) {
  Graph G(FILE(filename));
  G.checkConsistency();
  init(G, false);
}

void rai::KinematicWorld::addModel(const char* filename){
  Graph G(FILE(filename));
  init(G, true);
}

void rai::KinematicWorld::clear() {
  reset_q();
  proxies.clear(); //while(proxies.N){ delete proxies.last(); /*checkConsistency();*/ }
  while(frames.N){ delete frames.last(); /*checkConsistency();*/ }
  reset_q();
}

void rai::KinematicWorld::reset_q(){
  q.clear();
  qdot.clear();
  fwdActiveSet.clear();
  fwdActiveJoints.clear();
}

FrameL rai::KinematicWorld::calc_topSort(){
  FrameL fringe;
  FrameL order;
  boolA done = consts<byte>(false, frames.N);

  for(Frame *a:frames) if(!a->parent) fringe.append(a);


  while(fringe.N) {
    Frame *a = fringe.popFirst();
    order.append(a);
    done(a->ID) = true;

    for(Frame *ch : a->outLinks) fringe.append(ch);
  }

  for(uint i=0;i<done.N;i++) if(!done(i)) LOG(-1) <<"not done: " <<frames(i)->name <<endl;
  CHECK_EQ(order.N, frames.N, "can't top sort");

  return order;
}

bool rai::KinematicWorld::check_topSort(){
  if(fwdActiveSet.N != frames.N) return false;

  //compute levels
  intA level = consts<int>(0, frames.N);
  for(Frame *f: fwdActiveSet) if(f->parent) level(f->ID) = level(f->parent->ID)+1;
  //check levels are strictly increasing across links
  for(Frame *f: fwdActiveSet) if(f->parent && level(f->parent->ID) >= level(f->ID)) return false;

  return true;
}

void rai::KinematicWorld::calc_activeSets(){
  if(!check_topSort()){
    fwdActiveSet = calc_topSort(); //graphGetTopsortOrder<Frame>(frames);
  }
  fwdActiveJoints.clear();
  for(Frame *f:fwdActiveSet)
      if(f->joint && f->joint->active)
          fwdActiveJoints.append(f->joint);
}

void rai::KinematicWorld::calc_q(){
  calc_activeSets();
  analyzeJointStateDimensions();
  calc_q_from_Q();
}

void rai::KinematicWorld::copy(const rai::KinematicWorld& K, bool referenceSwiftOnCopy) {
  clear();
  orsDrawProxies = K.orsDrawProxies;
  //copy frames; first each Frame/Link/Joint directly, where all links go to the origin K (!!!); then relink to itself
  for(Frame *f:K.frames) new Frame(*this, f);
  for(Frame *f:K.frames) if(f->parent) frames(f->ID)->linkFrom(frames(f->parent->ID));
  //copy proxies; first they point to origin frames; afterwards, let them point to own frames
  proxies = K.proxies;
  for(Proxy& p:proxies){ p.a = frames(p.a->ID); p.b = frames(p.b->ID); }
  //copy swift reference
  if(referenceSwiftOnCopy){
    s->swift = K.s->swift;
    s->swiftIsReference=true;
  }
  q = K.q;
  qdot = K.qdot;
  calc_activeSets();
}

/** @brief KINEMATICS: given the (absolute) frames of root nodes and the relative frames
    on the edges, this calculates the absolute frames of all other nodes (propagating forward
    through trees and testing consistency of loops). */
void rai::KinematicWorld::calc_fwdPropagateFrames() {
  for(Frame *f:fwdActiveSet){
#if 1
    if(f->parent) f->calc_X_from_parent();
#else
    if(f->parent){
      Transformation &from = f->parent->X;
      Transformation &to = f->X;
      to = from;
      to.appendTransformation(f->Q);
      CHECK_EQ(to.pos.x, to.pos.x, "NAN transformation:" <<from <<'*' <<f->Q);
      if(f->joint){
        Joint *j = f->joint;
        if(j->type==JT_hingeX || j->type==JT_transX || j->type==JT_XBall)  j->axis = from.rot.getX();
        if(j->type==JT_hingeY || j->type==JT_transY)  j->axis = from.rot.getY();
        if(j->type==JT_hingeZ || j->type==JT_transZ)  j->axis = from.rot.getZ();
        if(j->type==JT_transXYPhi)  j->axis = from.rot.getZ();
        if(j->type==JT_phiTransXY)  j->axis = from.rot.getZ();
      }
    }
#endif
  }
}

arr rai::KinematicWorld::calc_fwdPropagateVelocities(){
  arr vel(frames.N, 2, 3);  //for every frame we have a linVel and angVel, each 3D
  vel.setZero();
  rai::Transformation f;
  Vector linVel, angVel, q_vel, q_angvel;
  for(Frame *f : fwdActiveSet){ //this has no bailout for loopy graphs!
    if(f->parent){
      Frame *from = f->parent;
      Joint *j = f->joint;
      if(j){
        linVel = vel(from->ID, 0, {});
        angVel = vel(from->ID, 1, {});

        if(j->type==JT_hingeX){
          q_vel.setZero();
          q_angvel.set(qdot(j->qIndex) ,0., 0.);
        }else if(j->type==JT_transX){
          q_vel.set(qdot(j->qIndex), 0., 0.);
          q_angvel.setZero();
        }else if(j->type==JT_rigid){
          q_vel.setZero();
          q_angvel.setZero();
        }else if(j->type==JT_transXYPhi){
          q_vel.set(qdot(j->qIndex), qdot(j->qIndex+1), 0.);
          q_angvel.set(0.,0.,qdot(j->qIndex+2));
        }else NIY;

        Matrix R = j->X().rot.getMatrix();
        Vector qV(R*q_vel); //relative vel in global coords
        Vector qW(R*q_angvel); //relative ang vel in global coords
        linVel += angVel^(f->X.pos - from->X.pos);
        /*if(!isLinkTree) */linVel += qW^(f->X.pos - j->X().pos);
        linVel += qV;
        angVel += qW;

        for(uint i=0;i<3;i++) vel(f->ID, 0, i) = linVel(i);
        for(uint i=0;i<3;i++) vel(f->ID, 1, i) = angVel(i);
      }else{
        linVel = vel(from->ID, 0, {});
        angVel = vel(from->ID, 1, {});

        linVel += angVel^(f->X.pos - from->X.pos);

        for(uint i=0;i<3;i++) vel(f->ID, 0, i) = linVel(i);
        for(uint i=0;i<3;i++) vel(f->ID, 1, i) = angVel(i);
      }
    }
  }
  return vel;
}

/** @brief given the absolute frames of all nodes and the two rigid (relative)
    frames A & B of each edge, this calculates the dynamic (relative) joint
    frame X for each edge (which includes joint transformation and errors) */
void rai::KinematicWorld::calc_Q_from_BodyFrames() {
  for(Frame *f:frames) if(f->parent){
//    rai::Transformation A(j->from->X), B(j->to->X);
//    A.appendTransformation(j->A);
//    B.appendInvTransformation(j->B);
    f->Q.setDifference(f->parent->X, f->X);
  }
}

arr rai::KinematicWorld::naturalQmetric(double power) const {
  HALT("don't use this anymore. use getHmetric instead");
#if 0
  if(!q.N) getJointStateDimension();
  arr Wdiag(q.N);
  Wdiag=1.;
  return Wdiag;
#else
  //compute generic q-metric depending on tree depth
  arr BM(frames.N);
  BM=1.;
  for(uint i=BM.N; i--;) {
    for(uint j=0; j<frames(i)->outLinks.N; j++) {
      BM(i) = rai::MAX(BM(frames(i)->outLinks(j)->ID)+1., BM(i));
//      BM(i) += BM(bodies(i)->outLinks(j)->to->index);
    }
  }
  if(!q.N) getJointStateDimension();
  arr Wdiag(q.N);
  for(Joint *j: fwdActiveJoints){
    for(uint i=0; i<j->qDim(); i++) {
      Wdiag(j->qIndex+i) = ::pow(BM(j->frame.ID), power);
    }
  }
  return Wdiag;
#endif
}

/** @brief revert the topological orientation of a joint (edge),
   e.g., when choosing another body as root of a tree */
void rai::KinematicWorld::flipFrames(rai::Frame *a, rai::Frame *b) {
  CHECK_EQ(b->parent, a, "");
  CHECK(!a->parent, "");
  CHECK(!a->joint, "");
  CHECK(!b->joint, "");
  a->Q = -b->Q;
  b->Q.setZero();
  b->unLink();
  a->linkFrom(b);
}

/** @brief re-orient all joints (edges) such that n becomes
  the root of the configuration */
void rai::KinematicWorld::reconfigureRootOfSubtree(Frame *root) {
  FrameL pathToOldRoot;
  rai::Frame *f = root;
  while(f->parent){
    pathToOldRoot.prepend(f);
    f = f->parent;
  }

  for(Frame *f : pathToOldRoot){
    flipFrames(f->parent, f);
  }

  checkConsistency();
}

uint rai::KinematicWorld::analyzeJointStateDimensions() const{
  uint qdim=0;
  for(Joint *j: fwdActiveJoints){
    if(!j->mimic){
      j->dim = j->getDimFromType();
      j->qIndex = qdim;
      if(!j->uncertainty)
        qdim += j->qDim();
      else
        qdim += 2*j->qDim();
    }else{
      j->dim = 0;
      j->qIndex = j->mimic->qIndex;
    }
  }
  return qdim;
}

/** @brief returns the joint (actuator) dimensionality */
uint rai::KinematicWorld::getJointStateDimension() const {
  if(!q.nd) return analyzeJointStateDimensions();
  return q.N;
}

void rai::KinematicWorld::getJointState(arr &_q, arr& _qdot) const {
  if(!q.nd) ((KinematicWorld*)this)->calc_q();
  _q=q;
  if(&_qdot){
    _qdot=qdot;
    if(!_qdot.N) _qdot.resizeAs(q).setZero();
  }
}

arr rai::KinematicWorld::getJointState() const {
  if(!q.nd) ((KinematicWorld*)this)->calc_q();
  return q;
}

arr rai::KinematicWorld::getJointState(const StringA& joints) const {
  if(!q.nd) ((KinematicWorld*)this)->calc_q();
  arr x(joints.N);
  for(uint i=0;i<joints.N;i++){
      String s = joints.elem(i);
      uint d=0;
      if(s(-2)==':'){ d=s(-1)-'0'; s.resize(s.N-2,true); }
      Joint *j = getFrameByName(s)->joint;
      CHECK(!j->dim || d<j->dim,"");
      x(i) = q(j->qIndex+d);
  }
  return x;
}

/** @brief returns the vector of joint limts */
arr rai::KinematicWorld::getLimits() const {
  uint N=getJointStateDimension();
  arr limits(N,2);
  limits.setZero();
  for(Joint *j: fwdActiveJoints){
    uint i=j->qIndex;
    uint d=j->qDim();
    for(uint k=0;k<d;k++){//in case joint has multiple dimensions
      if(j->limits.N){
        limits(i+k,0)=j->limits(0); //lo
        limits(i+k,1)=j->limits(1); //up
      }else{
        limits(i+k,0)=-1.; //lo
        limits(i+k,1)=+1.; //up
      }
    }
  }
//  cout <<"limits=" <<limits <<endl;
  return limits;
}

void rai::KinematicWorld::calc_q_from_Q() {
  uint N=getJointStateDimension();
  q.resize(N).setZero();
  qdot.resize(N).setZero();

  uint n=0;
  for(Joint *j: fwdActiveJoints){
    if(j->mimic) continue; //don't count dependent joints
    CHECK_EQ(j->qIndex, n, "joint indexing is inconsistent");
    arr joint_q = j->calc_q_from_Q(j->frame.Q);
    CHECK_EQ(joint_q.N, j->dim, "");
    if(!j->dim) continue; //nothing to do
    q.setVectorBlock(joint_q, j->qIndex);
    n += j->dim;
    if(j->uncertainty){
      q.setVectorBlock(j->uncertainty->sigma, j->qIndex+j->dim);
      n += j->dim;
    }
  }
  CHECK_EQ(n,N,"");
}

void rai::KinematicWorld::calc_Q_from_q(){
  uint n=0;
  for(Joint *j: fwdActiveJoints){
    if(!j->mimic) CHECK_EQ(j->qIndex, n, "joint indexing is inconsistent");
    j->calc_Q_from_q(q, j->qIndex);
    if(!j->mimic){
      n += j->dim;
      if(j->uncertainty){
        j->uncertainty->sigma = q.sub(j->qIndex+j->dim, j->qIndex+2*j->dim-1);
        n += j->dim;
      }
    }
  }
  CHECK_EQ(n, q.N, "");
}

/// @name active set selection
void rai::KinematicWorld::setActiveJointsByName(const StringA& names){
  for(Joint *j: fwdActiveJoints) j->active=false;
  for(const String& s:names){
      Frame *f = getFrameByName(s);
      CHECK(f, "");
      CHECK(f->joint, "");
      f->joint->active=true;
  }
  reset_q();
  checkConsistency();
  calc_q();
  checkConsistency();
}


/** @brief sets the joint state vectors separated in positions and
  velocities */
void rai::KinematicWorld::setJointState(const arr& _q, const arr& _qdot) {
  setJointStateCount++; //global counter

  uint N=getJointStateDimension();
  CHECK(_q.N==N && (!(&_qdot) || _qdot.N==N), "wrong joint state dimensionalities");
  q=_q;
  if(&_qdot) qdot=_qdot; else qdot.clear();

  calc_Q_from_q();

  calc_fwdPropagateFrames();
}

void rai::KinematicWorld::setJointState(const arr& _q, const StringA& joints) {
  setJointStateCount++; //global counter

  CHECK_EQ(_q.N, joints.N, "");
  for(uint i=0;i<_q.N;i++){
    q( getFrameByName(joints(i))->joint->qIndex ) = _q(i);
  }
  qdot.clear();

  calc_Q_from_q();

  calc_fwdPropagateFrames();
}

void rai::KinematicWorld::setTimes(double t){
  for(Frame *a:frames) a->time = t;
}



//===========================================================================
//
// core: kinematics and dynamics
//

/** @brief return the jacobian \f$J = \frac{\partial\phi_i(q)}{\partial q}\f$ of the position
  of the i-th body (3 x n tensor)*/
void rai::KinematicWorld::kinematicsPos(arr& y, arr& J, Frame *a, const rai::Vector& rel) const {
  CHECK_EQ(&a->K, this, "given frame is not element of this KinematicWorld");

  if(!a){
    RAI_MSG("WARNING: calling kinematics for NULL body");
    if(&y) y.resize(3).setZero();
    if(&J) J.resize(3, getJointStateDimension()).setZero();
    return;
  }

  //get position
  rai::Vector pos_world = a->X.pos;
  if(&rel && !rel.isZero) pos_world += a->X.rot*rel;
  if(&y) y = conv_vec2arr(pos_world); //return the output
  if(!&J) return; //do not return the Jacobian

  jacobianPos(J, a, pos_world);
}

#if 1
void rai::KinematicWorld::jacobianPos(arr& J, Frame *a, const rai::Vector& pos_world) const {
  //get Jacobian
  uint N=getJointStateDimension();
  J.resize(3, N).setZero();
  while(a) { //loop backward down the kinematic tree
    if(!a->parent) break; //frame has no inlink -> done
    Joint *j=a->joint;
    if(j && j->active) {
      uint j_idx=j->qIndex;
      if(j_idx>=N) CHECK(j->type==JT_rigid, "");
      if(j_idx<N){
        if(j->type==JT_hingeX || j->type==JT_hingeY || j->type==JT_hingeZ) {
          rai::Vector tmp = j->axis ^ (pos_world-j->X()*j->Q().pos);
          J(0, j_idx) += tmp.x;
          J(1, j_idx) += tmp.y;
          J(2, j_idx) += tmp.z;
        }
        else if(j->type==JT_transX || j->type==JT_transY || j->type==JT_transZ || j->type==JT_XBall) {
          J(0, j_idx) += j->axis.x;
          J(1, j_idx) += j->axis.y;
          J(2, j_idx) += j->axis.z;
        }
        else if(j->type==JT_transXY) {
          if(j->mimic) NIY;
          arr R = j->X().rot.getArr();
          J.setMatrixBlock(R.sub(0,-1,0,1), 0, j_idx);
        }
        else if(j->type==JT_transXYPhi) {
          if(j->mimic) NIY;
          arr R = j->X().rot.getArr();
          J.setMatrixBlock(R.sub(0,-1,0,1), 0, j_idx);
          rai::Vector tmp = j->axis ^ (pos_world-(j->X().pos + j->X().rot*a->Q.pos));
          J(0, j_idx+2) += tmp.x;
          J(1, j_idx+2) += tmp.y;
          J(2, j_idx+2) += tmp.z;
        }
        else if(j->type==JT_phiTransXY) {
          if(j->mimic) NIY;
          rai::Vector tmp = j->axis ^ (pos_world-j->X().pos);
          J(0, j_idx) += tmp.x;
          J(1, j_idx) += tmp.y;
          J(2, j_idx) += tmp.z;
          arr R = (j->X().rot*a->Q.rot).getArr();
          J.setMatrixBlock(R.sub(0,-1,0,1), 0, j_idx+1);
        }
        if(j->type==JT_XBall) {
          if(j->mimic) NIY;
          arr R = conv_vec2arr(j->X().rot.getX());
          R.reshape(3,1);
          J.setMatrixBlock(R, 0, j_idx);
        }
        if(j->type==JT_trans3 || j->type==JT_free) {
          if(j->mimic) NIY;
          arr R = j->X().rot.getArr();
          J.setMatrixBlock(R, 0, j_idx);
        }
        if(j->type==JT_quatBall || j->type==JT_free || j->type==JT_XBall) {
          uint offset = 0;
          if(j->type==JT_XBall) offset=1;
          if(j->type==JT_free) offset=3;
          arr Jrot = j->X().rot.getArr() * a->Q.rot.getJacobian(); //transform w-vectors into world coordinate
          Jrot = crossProduct(Jrot, conv_vec2arr(pos_world-(j->X().pos+j->X().rot*a->Q.pos)) ); //cross-product of all 4 w-vectors with lever
          Jrot /= sqrt(sumOfSqr( q({j->qIndex+offset, j->qIndex+offset+3}) )); //account for the potential non-normalization of q
//          for(uint i=0;i<4;i++) for(uint k=0;k<3;k++) J(k,j_idx+offset+i) += Jrot(k,i);
          J.setMatrixBlock(Jrot, 0, j_idx+offset);
        }
      }
    }
    a = a->parent;
  }
}
#else
void rai::KinematicWorld::jacobianPos(arr& J, Frame *a, const rai::Vector& pos_world) const {
  J.resize(3, getJointStateDimension()).setZero();
  while(a) { //loop backward down the kinematic tree
    if(!a->parent) break; //frame has no inlink -> done
    Joint *j=a->joint;
    if(j && j->active) {
      uint j_idx=j->qIndex;
      arr screw = j->getScrewMatrix();
      for(uint d=0; d<j->dim; d++){
        rai::Vector axis = screw(0,d,{});
        rai::Vector tmp = axis ^ pos_world;
        J(0, j_idx+d) += tmp.x + screw(1,d,0);
        J(1, j_idx+d) += tmp.y + screw(1,d,1);
        J(2, j_idx+d) += tmp.z + screw(1,d,2);
      }
    }
    a = a->parent;
  }
}
#endif

/** @brief return the jacobian \f$J = \frac{\partial\phi_i(q)}{\partial q}\f$ of the position
  of the i-th body W.R.T. the 6 axes of an arbitrary shape-frame, NOT the robot's joints (3 x 6 tensor)
  WARNING: this does not check if s is actually in the kinematic chain from root to b.
*/
void rai::KinematicWorld::kinematicsPos_wrtFrame(arr& y, arr& J, Frame *b, const rai::Vector& rel, Frame *s) const {
  if(!b && &J){ J.resize(3, getJointStateDimension()).setZero();  return; }

  //get position
  rai::Vector pos_world = b->X.pos;
  if(&rel) pos_world += b->X.rot*rel;
  if(&y) y = conv_vec2arr(pos_world); //return the output
  if(!&J) return; //do not return the Jacobian

  //get Jacobian
  J.resize(3, 6).setZero();
  rai::Vector diff = pos_world - s->X.pos;
  rai::Array<rai::Vector> axes = {s->X.rot.getX(), s->X.rot.getY(), s->X.rot.getZ()};

  //3 translational axes
  for(uint i=0;i<3;i++){
    J(0, i) += axes(i).x;
    J(1, i) += axes(i).y;
    J(2, i) += axes(i).z;
  }

  //3 rotational axes
  for(uint i=0;i<3;i++){
    rai::Vector tmp = axes(i) ^ diff;
    J(0, 3+i) += tmp.x;
    J(1, 3+i) += tmp.y;
    J(2, 3+i) += tmp.z;
  }
}

/** @brief return the Hessian \f$H = \frac{\partial^2\phi_i(q)}{\partial q\partial q}\f$ of the position
  of the i-th body (3 x n x n tensor) */
void rai::KinematicWorld::hessianPos(arr& H, Frame *a, rai::Vector *rel) const {
  HALT("this is buggy: a sign error: see examples/Kin/ors testKinematics");
  Joint *j1, *j2;
  uint j1_idx, j2_idx;
  rai::Vector tmp, pos_a;
  
  uint N=getJointStateDimension();
  
  //initialize Jacobian
  H.resize(3, N, N);
  H.setZero();
  
  //get reference frame
  pos_a = a->X.pos;
  if(rel) pos_a += a->X.rot*(*rel);
  
  if((j1=a->joint)) {
    while(j1) {
      j1_idx=j1->qIndex;

      j2=j1;
      while(j2) {
        j2_idx=j2->qIndex;

        if(j1->type>=JT_hingeX && j1->type<=JT_hingeZ && j2->type>=JT_hingeX && j2->type<=JT_hingeZ) { //both are hinges
          tmp = j2->axis ^ (j1->axis ^ (pos_a-j1->X().pos));
          H(0, j1_idx, j2_idx) = H(0, j2_idx, j1_idx) = tmp.x;
          H(1, j1_idx, j2_idx) = H(1, j2_idx, j1_idx) = tmp.y;
          H(2, j1_idx, j2_idx) = H(2, j2_idx, j1_idx) = tmp.z;
        }
        else if(j1->type>=JT_transX && j1->type<=JT_transZ && j2->type>=JT_hingeX && j2->type<=JT_hingeZ) { //i=trans, j=hinge
          tmp = j1->axis ^ j2->axis;
          H(0, j1_idx, j2_idx) = H(0, j2_idx, j1_idx) = tmp.x;
          H(1, j1_idx, j2_idx) = H(1, j2_idx, j1_idx) = tmp.y;
          H(2, j1_idx, j2_idx) = H(2, j2_idx, j1_idx) = tmp.z;
        }
        else if(j1->type==JT_transXY && j2->type>=JT_hingeX && j2->type<=JT_hingeZ) { //i=trans3, j=hinge
          NIY;
        }
        else if(j1->type==JT_transXYPhi && j1->type==JT_phiTransXY && j2->type>=JT_hingeX && j2->type<=JT_hingeZ) { //i=trans3, j=hinge
          NIY;
        }
        else if(j1->type==JT_trans3 && j2->type>=JT_hingeX && j2->type<=JT_hingeZ) { //i=trans3, j=hinge
          Matrix R,A;
          j1->X().rot.getMatrix(R.p());
          A.setSkew(j2->axis);
          R = R*A;
          H(0, j1_idx  , j2_idx) = H(0, j2_idx  , j1_idx) = R.m00;
          H(1, j1_idx  , j2_idx) = H(1, j2_idx  , j1_idx) = R.m10;
          H(2, j1_idx  , j2_idx) = H(2, j2_idx  , j1_idx) = R.m20;
          H(0, j1_idx+1, j2_idx) = H(0, j2_idx, j1_idx+1) = R.m01;
          H(1, j1_idx+1, j2_idx) = H(1, j2_idx, j1_idx+1) = R.m11;
          H(2, j1_idx+1, j2_idx) = H(2, j2_idx, j1_idx+1) = R.m21;
          H(0, j1_idx+2, j2_idx) = H(0, j2_idx, j1_idx+2) = R.m02;
          H(1, j1_idx+2, j2_idx) = H(1, j2_idx, j1_idx+2) = R.m12;
          H(2, j1_idx+2, j2_idx) = H(2, j2_idx, j1_idx+2) = R.m22;
        }
        else if(j1->type>=JT_hingeX && j1->type<=JT_hingeZ && j2->type>=JT_transX && j2->type<=JT_trans3) { //i=hinge, j=trans
          //nothing! Hessian is zero (ej is closer to root than ei)
        }
        else NIY;

        j2=j2->from()->joint;
        if(!j2) break;
      }
      j1=j1->from()->joint;
      if(!j1) break;
    }
  }
}

/* takes the joint state x and returns the jacobian dz of
   the position of the ith body (w.r.t. all joints) -> 2D array */
/// Jacobian of the i-th body's z-orientation vector
void rai::KinematicWorld::kinematicsVec(arr& y, arr& J, Frame *a, const rai::Vector& vec) const {
  //get the vectoreference frame
  rai::Vector vec_world;
  if(&vec) vec_world = a->X.rot*vec;
  else     vec_world = a->X.rot.getZ();
  if(&y) y = conv_vec2arr(vec_world); //return the vec
  if(&J){
    arr A;
    axesMatrix(A, a);
    J = crossProduct(A, conv_vec2arr(vec_world));
  }
}

/* takes the joint state x and returns the jacobian dz of
   the position of the ith body (w.r.t. all joints) -> 2D array */
/// Jacobian of the i-th body's z-orientation vector
void rai::KinematicWorld::kinematicsQuat(arr& y, arr& J, Frame *a) const { //TODO: allow for relative quat
  rai::Quaternion rot_b = a->X.rot;
  if(&y) y = conv_quat2arr(rot_b); //return the vec
  if(&J){
    arr A;
    axesMatrix(A, a);
    J.resize(4, A.d1);
    for(uint i=0;i<J.d1;i++){
      rai::Quaternion tmp(0., 0.5*A(0,i), 0.5*A(1,i), 0.5*A(2,i) ); //this is unnormalized!!
      tmp = tmp * rot_b;
      J(0, i) = tmp.w;
      J(1, i) = tmp.x;
      J(2, i) = tmp.y;
      J(3, i) = tmp.z;
    }
  }
}

////* This Jacobian directly gives the implied rotation vector: multiplied with \dot q it gives the angular velocity of body b */
//void rai::KinematicWorld::posMatrix(arr& J, Frame *a) const {
//  uint N = getJointStateDimension();
//  J.resize(3, N).setZero();

//  while(a) { //loop backward down the kinematic tree
//    Joint *j=a->joint;
//    if(j && j->active) {
//      uint j_idx=j->qIndex;
//      if(j_idx>=N) CHECK(j->type==JT_rigid, "");
//      if(j_idx<N){
//        J(0, j_idx) += j->X().pos.x;
//        J(1, j_idx) += j->X().pos.y;
//        J(2, j_idx) += j->X().pos.z;
//        }
//      }
//    }
//    a = a->parent;
//  }
//}

//* This Jacobian directly gives the implied rotation vector: multiplied with \dot q it gives the angular velocity of body b */
void rai::KinematicWorld::axesMatrix(arr& J, Frame *a) const {
  uint N = getJointStateDimension();
  J.resize(3, N).setZero();

  while(a) { //loop backward down the kinematic tree
    Joint *j=a->joint;
    if(j && j->active) {
      uint j_idx=j->qIndex;
      if(j_idx>=N) CHECK(j->type==JT_rigid, "");
      if(j_idx<N){
        if((j->type>=JT_hingeX && j->type<=JT_hingeZ) || j->type==JT_transXYPhi || j->type==JT_phiTransXY) {
          if(j->type==JT_transXYPhi) j_idx += 2; //refer to the phi only
          J(0, j_idx) += j->axis.x;
          J(1, j_idx) += j->axis.y;
          J(2, j_idx) += j->axis.z;
        }
        if(j->type==JT_quatBall || j->type==JT_free || j->type==JT_XBall) {
          uint offset = 0;
          if(j->type==JT_XBall) offset=1;
          if(j->type==JT_free) offset=3;
          arr Jrot = j->X().rot.getArr() * a->Q.rot.getJacobian(); //transform w-vectors into world coordinate
          Jrot /= sqrt(sumOfSqr(q({j->qIndex+offset,j->qIndex+offset+3}))); //account for the potential non-normalization of q
//          for(uint i=0;i<4;i++) for(uint k=0;k<3;k++) J(k,j_idx+offset+i) += Jrot(k,i);
          J.setMatrixBlock(Jrot, 0, j_idx+offset);
        }
        //all other joints: J=0 !!
      }
    }
    a = a->parent;
  }
}

/// The position vec1, attached to b1, relative to the frame of b2 (plus vec2)
void rai::KinematicWorld::kinematicsRelPos(arr& y, arr& J, Frame *a, const rai::Vector& vec1, Frame *b, const rai::Vector& vec2) const {
  arr y1,y2,J1,J2;
  kinematicsPos(y1, J1, a, vec1);
  kinematicsPos(y2, J2, b, vec2);
  arr Rinv = ~(b->X.rot.getArr());
  y = Rinv * (y1 - y2);
  if(&J){
    arr A;
    axesMatrix(A, b);
    J = Rinv * (J1 - J2 - crossProduct(A, y1 - y2));
  }
}

/// The vector vec1, attached to b1, relative to the frame of b2
void rai::KinematicWorld::kinematicsRelVec(arr& y, arr& J, Frame *a, const rai::Vector& vec1, Frame *b) const {
  arr y1,J1;
  kinematicsVec(y1, J1, a, vec1);
//  kinematicsVec(y2, J2, b2, vec2);
  arr Rinv = ~(b->X.rot.getArr());
  y = Rinv * y1;
  if(&J){
    arr A;
    axesMatrix(A, b);
    J = Rinv * (J1 - crossProduct(A, y1));
  }
}

/// The position vec1, attached to b1, relative to the frame of b2 (plus vec2)
void rai::KinematicWorld::kinematicsRelRot(arr& y, arr& J, Frame *a, Frame *b) const {
  rai::Quaternion rot_b = a->X.rot;
  if(&y) y = conv_vec2arr(rot_b.getVec());
  if(&J){
    double phi=acos(rot_b.w);
    double s=2.*phi/sin(phi);
    double ss=-2./(1.-rai::sqr(rot_b.w)) * (1.-phi/tan(phi));
    arr A;
    axesMatrix(A, a);
    J = 0.5 * (rot_b.w*A*s + crossProduct(A, y));
    J -= 0.5 * ss/s/s*(y*~y*A);
  }
}

/** @brief return the configuration's inertia tensor $M$ (n x n tensor)*/
void rai::KinematicWorld::inertia(arr& M) {
  uint j1_idx, j2_idx;
  rai::Transformation Xa, Xi, Xj;
  Joint *j1, *j2;
  rai::Vector vi, vj, ti, tj;
  double tmp;
  
  uint N=getJointStateDimension();
  
  //initialize Jacobian
  M.resize(N, N);
  M.setZero();
  
  for(Frame *a: frames) {
    //get reference frame
    Xa = a->X;
    
    j1=a->joint;
    while(j1) {
      j1_idx=j1->qIndex;
      
      Xi = j1->from()->X;
//      Xi.appendTransformation(j1->A);
      ti = Xi.rot.getX();
      
      vi = ti ^(Xa.pos-Xi.pos);
      
      j2=j1;
      while(j2) {
        j2_idx=j2->qIndex;
        
        Xj = j2->from()->X;
//        Xj.appendTransformation(j2->A);
        tj = Xj.rot.getX();
        
        vj = tj ^(Xa.pos-Xj.pos);
        
        tmp = a->inertia->mass * (vi*vj);
        //tmp += scalarProduct(a->a.inertia, ti, tj);
        
        M(j1_idx, j2_idx) += tmp;
        
        j2=j2->from()->joint;
        if(!j2) break;
      }
      j1=j1->from()->joint;
      if(!j1) break;
    }
  }
  //symmetric: fill in other half
  for(j1_idx=0; j1_idx<N; j1_idx++) for(j2_idx=0; j2_idx<j1_idx; j2_idx++) M(j2_idx, j1_idx) = M(j1_idx, j2_idx);
}

void rai::KinematicWorld::equationOfMotion(arr& M, arr& F, bool gravity) {
  if(gravity){
    clearForces();
    gravityToForces();
  }
  fs().update();
  //  cout <<tree <<endl;
  if(!qdot.N) qdot.resize(q.N).setZero();
  fs().equationOfMotion(M, F, qdot);
}

/** @brief return the joint accelerations \f$\ddot q\f$ given the
  joint torques \f$\tau\f$ (computed via Featherstone's Articulated Body Algorithm in O(n)) */
void rai::KinematicWorld::fwdDynamics(arr& qdd, const arr& qd, const arr& tau, bool gravity) {
  if(gravity){
    clearForces();
    gravityToForces();
  }
  fs().update();
  //  cout <<tree <<endl;
  fs().fwdDynamics_MF(qdd, qd, tau);
//  fs().fwdDynamics_aba_1D(qdd, qd, tau); //works
//  rai::fwdDynamics_aba_nD(qdd, tree, qd, tau); //does not work
}

/** @brief return the necessary joint torques \f$\tau\f$ to achieve joint accelerations
  \f$\ddot q\f$ (computed via the Recursive Newton-Euler Algorithm in O(n)) */
void rai::KinematicWorld::inverseDynamics(arr& tau, const arr& qd, const arr& qdd, bool gravity) {
  if(gravity){
    clearForces();
    gravityToForces();
  }
  fs().update();
  fs().invDynamics(tau, qd, qdd);
}

/*void rai::KinematicWorld::impulsePropagation(arr& qd1, const arr& qd0){
  static rai::Array<Featherstone::Link> tree;
  if(!tree.N) GraphToTree(tree, *this);
  else updateGraphToTree(tree, *this);
  mimickImpulsePropagation(tree);
  Featherstone::RF_abd(qdd, tree, qd, tau);
}*/

/** @brief checks if all names of the bodies are disjoint */
bool rai::KinematicWorld::checkUniqueNames() const {
  for(Frame *a:  frames) for(Frame *b: frames) {
    if(a==b) break;
    if(a->name==b->name) return false;
  }
  return true;
}

/// find body with specific name
rai::Frame* rai::KinematicWorld::getFrameByName(const char* name, bool warnIfNotExist) const {
  for(Frame *b: frames) if(b->name==name) return b;
  if(strcmp("glCamera", name)!=0)
    if(warnIfNotExist) RAI_MSG("cannot find Body named '" <<name <<"' in Graph");
  return 0;
}

///// find shape with specific name
//rai::Shape* rai::KinematicWorld::getShapeByName(const char* name, bool warnIfNotExist) const {
//  Frame *f = getFrameByName(name, warnIfNotExist);
//  return f->shape;
//}

///// find shape with specific name
//rai::Joint* rai::KinematicWorld::getJointByName(const char* name, bool warnIfNotExist) const {
//  Frame *f = getFrameByName(name, warnIfNotExist);
//  return f->joint();
//}

/// find joint connecting two bodies
//rai::Link* rai::KinematicWorld::getLinkByBodies(const Frame* from, const Frame* to) const {
//  if(to->link && to->link->from==from) return to->link;
//  return NULL;
//}

/// find joint connecting two bodies
rai::Joint* rai::KinematicWorld::getJointByBodies(const Frame* from, const Frame* to) const {
  if(to->joint && to->parent==from) return to->joint;
  return NULL;
}

/// find joint connecting two bodies with specific names
rai::Joint* rai::KinematicWorld::getJointByBodyNames(const char* from, const char* to) const {
  Frame *f = getFrameByName(from);
  Frame *t = getFrameByName(to);
  if(!f || !t) return NULL;
  return getJointByBodies(f, t);
}

/// find joint connecting two bodies with specific names
rai::Joint* rai::KinematicWorld::getJointByBodyIndices(uint ifrom, uint ito) const {
  if(ifrom>=frames.N || ito>=frames.N) return NULL;
  Frame *f = frames(ifrom);
  Frame *t = frames(ito);
  return getJointByBodies(f, t);
}

StringA rai::KinematicWorld::getJointNames() const{
  StringA names(getJointStateDimension());
  for(Joint *j:fwdActiveJoints){
    rai::String name=j->frame.name;
    if(!name) name <<'q' <<j->qIndex;
    if(j->dim==1) names(j->qIndex) <<name;
    else for(uint i=0;i<j->dim;i++) names(j->qIndex+i) <<name <<':' <<i;

    if(j->uncertainty){
      if(j->dim){
        for(uint i=j->dim;i<2*j->dim;i++) names(j->qIndex+i) <<name <<":UC:" <<i;
      }else{
        names(j->qIndex+1) <<name <<":UC";
      }
    }
  }
  return names;
}

/** @brief creates uniques names by prefixing the node-index-number to each name */
void rai::KinematicWorld::prefixNames(bool clear) {
  if(!clear) for(Frame *a: frames) a->name=STRING(a->ID<< a->name);
  else       for(Frame *a: frames) a->name.clear() <<a->ID;
}

/// return a OpenGL extension
OpenGL& rai::KinematicWorld::gl(const char* window_title){
  if(!s->gl){
    s->gl = new OpenGL(window_title);
    s->gl->add(glStandardScene, 0);
    s->gl->addDrawer(this);
    s->gl->camera.setDefault();
  }
  return *s->gl;
}

/// return a Swift extension
SwiftInterface& rai::KinematicWorld::swift(){
  if(!s->swift) s->swift = new SwiftInterface(*this, 2.);
  return *s->swift;
}

void rai::KinematicWorld::swiftDelete() {
  delete s->swift;
  s->swift = nullptr;
}

/// return a PhysX extension
PhysXInterface& rai::KinematicWorld::physx(){
  if(!s->physx){
    s->physx = new PhysXInterface(*this);
//    s->physx->setArticulatedBodiesKinematic();
  }
  return *s->physx;
}

/// return a ODE extension
OdeInterface& rai::KinematicWorld::ode(){
  if(!s->ode) s->ode = new OdeInterface(*this);
  return *s->ode;
}

FeatherstoneInterface& rai::KinematicWorld::fs(){
  if(!s->fs) s->fs = new FeatherstoneInterface(*this);
  return *s->fs;
}

void rai::KinematicWorld::watch(bool pause, const char* txt){
  if(pause) gl().watch(txt);
  else gl().update(txt);
}

void rai::KinematicWorld::glAnimate(){
  animateConfiguration(*this, NULL);
}

void rai::KinematicWorld::glGetMasks(int w, int h, bool rgbIndices){
  gl().clear();
  gl().addDrawer(this);
  if(rgbIndices){
    gl().setClearColors(0,0,0,0);
    orsDrawIndexColors = true;
    orsDrawMarkers = orsDrawJoints = orsDrawProxies = false;
  }
  gl().renderInBack(true, true, w, h);
//  indexRgb = gl().captureImage;
//  depth = gl().captureDepth;

  gl().clear();
  gl().add(glStandardScene, 0);
  gl().addDrawer(this);
  if(rgbIndices){
    gl().setClearColors(1,1,1,0);
    orsDrawIndexColors = false;
    orsDrawMarkers = orsDrawJoints = orsDrawProxies = true;
  }
}

void rai::KinematicWorld::stepSwift(){
  swift().step(*this, false);
}

void rai::KinematicWorld::stepPhysx(double tau){
  physx().step(tau);
}

void rai::KinematicWorld::stepOde(double tau){
#ifdef RAI_ODE
  ode().setMotorVel(qdot, 100.);
  ode().step(tau);
  ode().importStateFromOde();
#endif
}

void rai::KinematicWorld::stepDynamics(const arr& Bu_control, double tau, double dynamicNoise, bool gravity){

  struct DiffEqn:VectorFunction{
    rai::KinematicWorld &S;
    const arr& Bu;
    bool gravity;
    DiffEqn(rai::KinematicWorld& _S, const arr& _Bu, bool _gravity):S(_S), Bu(_Bu), gravity(_gravity){
      VectorFunction::operator=( [this](arr& y, arr& J, const arr& x) -> void {
        this->fv(y, J, x);
      } );
    }
    void fv(arr& y, arr& J, const arr& x){
      S.setJointState(x[0], x[1]);
      arr M,Minv,F;
      S.equationOfMotion(M, F, gravity);
      inverse_SymPosDef(Minv, M);
      //Minv = inverse(M); //TODO why does symPosDef fail?
      y = Minv * (Bu - F);
    }
  } eqn(*this, Bu_control, gravity);

#if 0
  arr M,Minv,F;
  getDynamics(M, F);
  inverse_SymPosDef(Minv,M);

  //noisy Euler integration (Runge-Kutte4 would be much more precise...)
  qddot = Minv * (u_control - F);
  if(dynamicNoise) rndGauss(qddot, dynamicNoise, true);
  q    += tau * qdot;
  qdot += tau * qddot;
  arr x1=cat(s->q, s->qdot).reshape(2,s->q.N);
#else
  arr x1;
  rk4_2ndOrder(x1, cat(q, qdot).reshape(2,q.N), eqn, tau);
  if(dynamicNoise) rndGauss(x1[1](), ::sqrt(tau)*dynamicNoise, true);
#endif

  setJointState(x1[0], x1[1]);
}

double __matchingCost(rai::Contact *c, rai::Proxy *p){
  double cost=0.;
  if(!p->coll) p->calc_coll(c->a.K);
  cost += sqrDistance(c->a.X * c->a_rel, p->coll->p1);
  cost += sqrDistance(c->b.X * c->b_rel, p->coll->p2);
  //normal costs? Perhaps not, if p does not have a proper normal!
  return cost;
}

void __merge(rai::Contact *c, rai::Proxy *p){
  CHECK(&c->a==p->a && &c->b==p->b, "");
  if(!p->coll) p->calc_coll(c->a.K);
  c->a_rel = c->a.X / rai::Vector(p->coll->p1);
  c->b_rel = c->b.X / rai::Vector(p->coll->p2);
  c->a_norm = c->a.X.rot / rai::Vector(-p->coll->normal);
  c->b_norm = c->b.X.rot / rai::Vector( p->coll->normal);
  c->a_type = c->b_type=1;
  c->a_rad = c->a.shape->size(3);
  c->b_rad = c->b.shape->size(3);
}

void __new(rai::KinematicWorld& K, rai::Proxy *p){
  rai::Contact *c = new rai::Contact(*p->a, *p->b);
  __merge(c, p);
}

#if 0
void rai::KinematicWorld::filterProxiesToContacts(double margin){
  for(Proxy& p:proxies){
    if(!p.coll) p.calc_coll(*this);
    if(p.coll->distance-(p.coll->rad1+p.coll->rad2)>margin) continue;
    Contact *candidate=NULL;
    double candidateMatchingCost=0.;
    for(Contact *c:p.a->contacts){
      if((&c->a==p.a && &c->b==p.b) || (&c->a==p.b && &c->b==p.a)){
        double cost = __matchingCost(c, &p);
        if(!candidate || cost<candidateMatchingCost){
          candidate = c;
          candidateMatchingCost = cost;
        }
        //in any case: adapt the normals:
        c->a_norm = c->a.X.rot / rai::Vector(-p.coll->normal);
        c->b_norm = c->b.X.rot / rai::Vector( p.coll->normal);
      }
    }
    if(candidate && ::sqrt(candidateMatchingCost)<.05){ //cost is roughly measured in sqr-meters
      __merge(candidate, &p);
    }else{
      __new(*this, &p);
    }
  }
  //phase 2: cleanup old and distant contacts
  rai::Array<Contact*> old;
  for(Frame *f:frames) for(Contact *c:f->contacts) if(&c->a==f){
    if(/*c->get_pDistance()>margin+.05 ||*/ c->getDistance()>margin) old.append(c);
  }
  for(Contact *c:old) delete c;
}
#endif

void rai::KinematicWorld::proxiesToContacts(double margin){
  for(Frame *f:frames) while(f->contacts.N) delete f->contacts.last();

  for(Proxy& p:proxies){
    if(!p.coll) p.calc_coll(*this);
    Contact *candidate=NULL;
    for(Contact *c:p.a->contacts){
      if((&c->a==p.a && &c->b==p.b) || (&c->a==p.b && &c->b==p.a)){
        candidate = c;
        break;
      }
    }
    if(candidate) __merge(candidate, &p);
    else{
      if(p.coll->distance-(p.coll->rad1+p.coll->rad2)<margin){
        rai::Contact *c = new rai::Contact(*p.a, *p.b);
        __merge(c, &p);
      }
    }
  }
  //phase 2: cleanup old and distant contacts
  rai::Array<Contact*> old;
  for(Frame *f:frames) for(Contact *c:f->contacts) if(&c->a==f){
    if(c->getDistance()>2.*margin){
      old.append(c);
    }
  }
  for(Contact *c:old) delete c;
}

double rai::KinematicWorld::totalContactPenetration(){
  double D=0.;
  for(Frame *f:frames) for(Contact *c:f->contacts) if(&c->a==f){
    double d = c->getDistance();
    if(d<0.) D -= d;
  }
  return D;
}

/** @brief prototype for \c operator<< */
void rai::KinematicWorld::write(std::ostream& os) const {
  for(Frame *f: frames) if(!f->name.N) f->name <<'_' <<f->ID;
  for(Frame *f: frames) { //fwdActiveSet) {
//    os <<"frame " <<f->name;
//    if(f->parent) os <<'(' <<f->parent->name <<')';
//    os <<" \t{ ";
    f->write(os);
//    os <<" }\n";
  }
  os <<std::endl;
//  for(Frame *f: frames) if(f->shape){
//    os <<"shape ";
//    os <<"(" <<f->name <<"){ ";
//    f->shape->write(os);  os <<" }\n";
//  }
//  os <<std::endl;
//  for(Frame *f: fwdActiveSet) if(f->parent) {
//    if(f->joint){
//      os <<"joint ";
//      os <<"(" <<f->parent->name <<' ' <<f->name <<"){ ";
//      f->joint->write(os);  os <<" }\n";
//    }else{
//      os <<"link ";
//      os <<"(" <<f->parent->name <<' ' <<f->name <<"){ ";
//      f->write(os);  os <<" }\n";
//    }
  //  }
}

void rai::KinematicWorld::writeURDF(std::ostream &os, const char* robotName) const{
  os <<"<?xml version=\"1.0\"?>\n";
  os <<"<robot name=\"" <<robotName <<"\">\n";

  //-- write base_link first

  FrameL bases;
  for(Frame *a:frames){ if(!a->parent) a->getRigidSubFrames(bases); }
  os <<"<link name=\"base_link\">\n";
  for(Frame *a:frames){
    if(a->shape && a->shape->type()!=ST_mesh && a->shape->type()!=ST_marker){
      os <<"  <visual>\n    <geometry>\n";
      arr& size = a->shape->size();
      switch(a->shape->type()){
      case ST_box:       os <<"      <box size=\"" <<size({0,2}) <<"\" />\n";  break;
      case ST_cylinder:  os <<"      <cylinder length=\"" <<size(2) <<"\" radius=\"" <<size(3) <<"\" />\n";  break;
      case ST_sphere:    os <<"      <sphere radius=\"" <<size(3) <<"\" />\n";  break;
      case ST_mesh:      os <<"      <mesh filename=\"" <<a->ats.get<rai::FileToken>("mesh").name <<'"';
        if(a->ats["meshscale"]) os <<" scale=\"" <<a->ats.get<arr>("meshscale") <<'"';
        os <<" />\n";  break;
      default:           os <<"      <UNKNOWN_" <<a->shape->type() <<" />\n";  break;
      }
      os <<"      <material> <color rgba=\"" <<a->shape->mesh().C <<"\" /> </material>\n";
      os <<"    </geometry>\n";
      //      os <<"  <origin xyz=\"" <<a->Q.pos.x <<' ' <<a->Q.pos.y <<' ' <<a->Q.pos.z <<"\" />\n";
      os <<"  <inertial>  <mass value=\"1\"/>  </inertial>\n";
      os <<"  </visual>\n";
    }
  }
  os <<"</link>" <<endl;

  for(Frame* a:frames) if(a->joint){
    os <<"<link name=\"" <<a->name <<"\">\n";

    FrameL shapes;
    a->getRigidSubFrames(shapes);
    for(Frame *b:shapes){
      if(b->shape && b->shape->type()!=ST_mesh && b->shape->type()!=ST_marker){
        os <<"  <visual>\n    <geometry>\n";
        arr& size = b->shape->size();
        switch(b->shape->type()){
        case ST_box:       os <<"      <box size=\"" <<size({0,2}) <<"\" />\n";  break;
        case ST_cylinder:  os <<"      <cylinder length=\"" <<size(2) <<"\" radius=\"" <<size(3) <<"\" />\n";  break;
        case ST_sphere:    os <<"      <sphere radius=\"" <<size(3) <<"\" />\n";  break;
        case ST_mesh:      os <<"      <mesh filename=\"" <<b->ats.get<rai::FileToken>("mesh").name <<'"';
          if(b->ats["meshscale"]) os <<" scale=\"" <<b->ats.get<arr>("meshscale") <<'"';
          os <<" />\n";  break;
        default:           os <<"      <UNKNOWN_" <<b->shape->type() <<" />\n";  break;
        }
        os <<"      <material> <color rgba=\"" <<b->shape->mesh().C <<"\" /> </material>\n";
        os <<"    </geometry>\n";
        os <<"  <origin xyz=\"" <<b->Q.pos.getArr() <<"\" rpy=\"" <<b->Q.rot.getEulerRPY() <<"\" />\n";
        os <<"  <inertial>  <mass value=\"1\"/>  </inertial>\n";
        os <<"  </visual>\n";
      }
    }
    os <<"</link>" <<endl;

    os <<"<joint name=\"" <<a->name <<"\" type=\"fixed\" >\n";
    rai::Transformation Q=0;
    Frame *p=a->parent;
    while(p && !p->joint){ Q=p->Q*Q; p=p->parent; }
    if(!p)    os <<"  <parent link=\"base_link\"/>\n";
    else      os <<"  <parent link=\"" <<p->name <<"\"/>\n";
    os <<"  <child  link=\"" <<a->name <<"\"/>\n";
    os <<"  <origin xyz=\"" <<Q.pos.getArr() <<"\" rpy=\"" <<Q.rot.getEulerRPY() <<"\" />\n";
    os <<"</joint>" <<endl;
  }

  os <<"</robot>";
}

void rai::KinematicWorld::writeMeshes(const char *pathPrefix) const{
  for(rai::Frame *f:frames){
    if(f->shape &&
       (f->shape->type()==rai::ST_mesh || f->shape->type()==rai::ST_ssCvx)){
      rai::String filename = pathPrefix;
      filename <<f->name <<".tri";
      f->ats.getNew<rai::String>("mesh") = filename;
      if(f->shape->type()==rai::ST_mesh) f->shape->mesh().writeTriFile(filename);
      if(f->shape->type()==rai::ST_ssCvx) f->shape->sscCore().writeTriFile(filename);
    }
  }
}

#define DEBUG(x) //x

/** @brief prototype for \c operator>> */
void rai::KinematicWorld::read(std::istream& is) {
  Graph G(is);
  G.checkConsistency();
//  cout <<"***KVG:\n" <<G <<endl;
  FILE("z.G") <<G;
  init(G);
}

Graph rai::KinematicWorld::getGraph() const {
#if 1
  Graph G;
  //first just create nodes
  for(Frame *f: frames) G.newNode<bool>({f->name}, {});
  for(Frame *f: frames) {
    Node *n = G.elem(f->ID);
    if(f->parent){
      n->addParent(G.elem(f->parent->ID));
      if(f->joint){
        n->keys.append(STRING("joint " <<f->joint->type));
      }else{
        n->keys.append(STRING("link " <<f->Q));
      }
    }
    if(f->shape){
      n->keys.append(STRING("shape " <<f->shape->type()));
    }
  }
#else
  Graph G;
  //first just create nodes
  for(Frame *f: frames) G.newSubgraph({f->name}, {});

  for(Frame *f: frames) {
    Graph &ats = G.elem(f->ID)->graph();

    ats.newNode<rai::Transformation>({"X"}, {}, f->X);

    if(f->shape){
      ats.newNode<int>({"shape"}, {}, f->shape->type);
    }

    if(f->link){
      G.elem(f->ID)->addParent(G.elem(f->link->from->ID));
      if(f->link->joint){
        ats.newNode<int>({"joint"}, {}, f->joint()->type);
      }else{
        ats.newNode<rai::Transformation>({"Q"}, {}, f->link->Q);
      }
    }
  }
#endif
  G.checkConsistency();
  return G;
}

namespace rai{
struct Link{
  Frame* joint=NULL;
  FrameL frames;
  Frame *from(){
    Frame *a = joint->parent;
    while(a && !a->joint) a=a->parent;
    return a;
  }
};
}

//rai::Array<rai::Link *> rai::KinematicWorld::getLinks(){
//  rai::Array<Link*> links;

//  FrameL bases;
//  for(Frame *a:frames){ if(!a->parent) a->getRigidSubFrames(bases); }
//  Link *l = links.append(new Link);
//  l->frames = bases;

//  for(Frame *a:frames) if(a->joint){
//    Link *l = links.append(new Link);
//    l->joint = a;
//    a->getRigidSubFrames(l->frames);
//  }
//  return links;
//}

rai::Array<rai::Frame*> rai::KinematicWorld::getLinks(){
  FrameL links;
  for(Frame *a:frames) if(!a->parent || a->joint) links.append(a);
  return links;
}

void rai::KinematicWorld::report(std::ostream &os) const {
  uint nShapes=0, nUc=0;
  for(Frame *f:fwdActiveSet) if(f->shape) nShapes++;
  for(Joint *j:fwdActiveJoints) if(j->uncertainty) nUc++;

  os <<"Kin: q.N=" <<q.N
   <<" #frames=" <<frames.N
  <<" #activeFrames=" <<fwdActiveSet.N
  <<" #activeJoints=" <<fwdActiveJoints.N
  <<" #activeShapes=" <<nShapes
  <<" #activeUncertainties=" <<nUc
  <<" #proxies=" <<proxies.N
  <<" #evals=" <<setJointStateCount
  <<endl;
}

void rai::KinematicWorld::init(const Graph& G, bool addInsteadOfClear) {
  if(!addInsteadOfClear) clear();

  NodeL bs = G.getNodes("body");
  for(Node *n:  bs) {
    CHECK_EQ(n->keys(0),"body","");
    CHECK(n->isGraph(), "bodies must have value Graph");

    Frame *b=new Frame(*this);
    if(n->keys.N>1) b->name=n->keys.last();
    b->ats.copy(n->graph(), false, true);
    if(n->keys.N>2) b->ats.newNode<bool>({n->keys.last(-1)});
    b->read(b->ats);
  }

  NodeL fs = G.getNodes("frame");
  for(Node *n: fs) {
    CHECK_EQ(n->keys(0),"frame","");
    CHECK(n->isGraph(), "frame must have value Graph");
    CHECK_LE(n->parents.N, 1,"frames must have no or one parent: specs=" <<*n <<' ' <<n->index);

    Frame *b = NULL;
    if(!n->parents.N) b = new Frame(*this);
    if(n->parents.N==1) b = new Frame( getFrameByName(n->parents(0)->keys.last()) );
    if(n->keys.N>1) b->name=n->keys.last();
    b->ats.copy(n->graph(), false, true);
    if(n->keys.N>2) b->ats.newNode<bool>({n->keys.last(-1)});
    b->read(b->ats);
  }

  NodeL ss = G.getNodes("shape");
  for(Node *n: ss) {
    CHECK_EQ(n->keys(0),"shape","");
    CHECK(n->parents.N<=1,"shapes must have no or one parent");
    CHECK(n->isGraph(),"shape must have value Graph");

    Frame* f = new Frame(*this);
    if(n->keys.N>1) f->name=n->keys.last();
    f->ats.copy(n->graph(), false, true);
    Shape *s = new Shape(*f);
    s->read(f->ats);

    if(n->parents.N==1){
      Frame *b = listFindByName(frames, n->parents(0)->keys.last());
      CHECK(b, "could not find frame '" <<n->parents(0)->keys.last() <<"'");
      f->linkFrom(b);
      if(f->ats["rel"]) n->graph().get(f->Q, "rel");
    }
  }

  NodeL js = G.getNodes("joint");
  for(Node *n: js) {
    CHECK_EQ(n->keys(0),"joint","joints must be declared as joint: specs=" <<*n <<' ' <<n->index);
    CHECK_EQ(n->parents.N,2,"joints must have two parents: specs=" <<*n <<' ' <<n->index);
    CHECK(n->isGraph(),"joints must have value Graph: specs=" <<*n <<' ' <<n->index);

    Frame *from=listFindByName(frames, n->parents(0)->keys.last());
    Frame *to=listFindByName(frames, n->parents(1)->keys.last());
    CHECK(from,"JOINT: from '" <<n->parents(0)->keys.last() <<"' does not exist ["<<*n <<"]");
    CHECK(to,"JOINT: to '" <<n->parents(1)->keys.last() <<"' does not exist ["<<*n <<"]");

    Frame *f=new Frame(*this);
    if(n->keys.N>1) f->name=n->keys.last();
    f->ats.copy(n->graph(), false, true);

    f->linkFrom(from);
    to->linkFrom(f);

    Joint *j=new Joint(*f);
    j->read(f->ats);
  }

  //if the joint is coupled to another:
  {
    Joint *j;
    for(Frame *f: frames) if((j=f->joint) && j->mimic){
      rai::String jointName;
      bool good = f->ats.get(jointName, "mimic");
      CHECK(good, "something is wrong");
      if(!jointName.N){ j->mimic=NULL; continue; }
      rai::Frame *mimicFrame = getFrameByName(jointName);
      CHECK(mimicFrame, "");
      j->mimic = mimicFrame->joint;
      if(!j->mimic) HALT("The joint '" <<*j <<"' is declared coupled to '" <<jointName <<"' -- but that doesn't exist!");
      j->type = j->mimic->type;
    }
  }

  NodeL ucs = G.getNodes("Uncertainty");
  for(Node *n: ucs) {
    CHECK_EQ(n->keys(0), "Uncertainty", "");
    CHECK_EQ(n->parents.N, 1,"Uncertainties must have one parent");
    CHECK(n->isGraph(),"Uncertainties must have value Graph");

    Frame* f = getFrameByName(n->parents(0)->keys.last());
    CHECK(f, "");
    Joint *j = f->joint;
    CHECK(j, "Uncertainty parent must be a joint");
    Uncertainty *uc = new Uncertainty(j);
    uc->read(n->graph());
  }


  //-- clean up the graph
  calc_q();
  checkConsistency();
  calc_fwdPropagateFrames();
}

void rai::KinematicWorld::writePlyFile(const char* filename) const {
  ofstream os;
  rai::open(os, filename);
  uint nT=0,nV=0;
  uint j;
  rai::Mesh *m;
  for(Frame *f: frames) if(f->shape) { nV += f->shape->mesh().V.d0; nT += f->shape->mesh().T.d0; }
  
  os <<"\
ply\n\
format ascii 1.0\n\
element vertex " <<nV <<"\n\
property float x\n\
property float y\n\
property float z\n\
property uchar red\n\
property uchar green\n\
property uchar blue\n\
element face " <<nT <<"\n\
property list uchar int vertex_index\n\
end_header\n";

  uint k=0;
  rai::Transformation t;
  rai::Vector v;
  Shape * s;
  for(Frame *f: frames) if((s=f->shape)){
    m = &s->mesh();
    arr col = m->C;
    CHECK(col.N==3,"");
    t = s->frame.X;
    if(m->C.d0!=m->V.d0) {
      m->C.resizeAs(m->V);
      for(j=0; j<m->C.d0; j++) m->C[j]=col;
    }
    for(j=0; j<m->V.d0; j++) {
      v.set(m->V(j, 0), m->V(j, 1), m->V(j, 2));
      v = t*v;
      os <<' ' <<v.x <<' ' <<v.y <<' ' <<v.z
         <<' ' <<int(255.f*m->C(j, 0)) <<' ' <<int(255.f*m->C(j, 1)) <<' ' <<int(255.f*m->C(j, 2)) <<endl;
    }
    k+=j;
  }
  uint offset=0;
  for(Frame *f: frames) if((s=f->shape)){
    m=&s->mesh();
    for(j=0; j<m->T.d0; j++) {
      os <<"3 " <<offset+m->T(j, 0) <<' ' <<offset+m->T(j, 1) <<' ' <<offset+m->T(j, 2) <<endl;
    }
    offset+=m->V.d0;
  }
}

/// dump the list of current proximities on the screen
void rai::KinematicWorld::reportProxies(std::ostream& os, double belowMargin, bool brief) const{
  os <<"Proximity report: #" <<proxies.N <<endl;
  uint i=0;
  for(const Proxy& p: proxies) {
    if(belowMargin>0. && p.d>belowMargin) continue;
    os  <<i <<" ("
        <<p.a->name <<")-("
        <<p.b->name
        <<") d=" <<p.d;
    if(!brief)
     os <<" |A-B|=" <<(p.posB-p.posA).length()
//        <<" d^2=" <<(p.posB-p.posA).lengthSqr()
        <<" v=" <<(p.posB-p.posA)
        <<" normal=" <<p.normal
        <<" posA=" <<p.posA
        <<" posB=" <<p.posB;
    os <<endl;
    i++;
  }
  os <<"Contact report:" <<endl;
  for(Frame *a:frames) for(Contact *c:a->contacts) if(&c->a==a){
    os <<*c <<endl;
  }

}

bool ProxySortComp(const rai::Proxy *a, const rai::Proxy *b) {
  return (a->a < b->a) || (a->a==b->a && a->b<b->b) || (a->a==b->a && a->b==b->b && a->d < b->d);
}

/// clear all forces currently stored at bodies
void rai::KinematicWorld::clearForces() {
  for(Frame *f:  frames) if(f->inertia){
    f->inertia->force.setZero();
    f->inertia->torque.setZero();
  }
}

/// apply a force on body n 
void rai::KinematicWorld::addForce(rai::Vector force, rai::Frame *f) {
  CHECK(f->inertia, "");
  f->inertia->force += force;
  if (!s->physx) {
    NIY;
  }
  else {
    s->physx->addForce(force, f);
  }
  //n->torque += (pos - n->X.p) ^ force;
}

/// apply a force on body n at position pos (in world coordinates)
void rai::KinematicWorld::addForce(rai::Vector force, rai::Frame *f, rai::Vector pos) {
  CHECK(f->inertia, "");
  f->inertia->force += force;
  if (!s->physx) {
    NIY;
  }
  else {
    s->physx->addForce(force, f, pos);
  }
  //n->torque += (pos - n->X.p) ^ force;
}

void rai::KinematicWorld::gravityToForces(double g) {
  rai::Vector grav(0, 0, g);
  for(Frame *f: frames) if(f->inertia) f->inertia->force += f->inertia->mass * grav;
}

/** similar to invDynamics using NewtonEuler; but only computing the backward pass */
void rai::KinematicWorld::NewtonEuler_backward(){
  uint N=fwdActiveSet.N;
  rai::Array<arr> h(N);
  arr Q(N, 6, 6);
  arr force(frames.N,6);
  force.setZero();

  for(uint i=0; i<N; i++) {
    h(i).resize(6).setZero();
    Frame *f = fwdActiveSet.elem(i);
    if(f->joint){
      h(i) = f->joint->get_h();
    }
    if(f->parent){
      Q[i] = f->Q.getWrenchTransform();
    }else{
      Q[i].setId();
    }
    if(f->inertia){
      force[f->ID] = f->inertia->getFrameRelativeWrench();
    }
  }

  for(uint i=N; i--;) {
    Frame *f = fwdActiveSet.elem(i);
    if(f->parent) force[f->parent->ID] += ~Q[i] * force[f->ID];
  }

  for(Frame *f:frames){
    rai::Transformation R = f->X; //rotate to world, but no translate to origin
    R.pos.setZero();
    force[f->ID] = ~R.getWrenchTransform() * force[f->ID];
    cout <<f->name <<":\t " <<force[f->ID] <<endl;
  }
}

/// compute forces from the current contacts
void rai::KinematicWorld::contactsToForces(double hook, double damp) {
  rai::Vector trans, transvel, force;
  for(const Proxy& p:proxies) if(p.d<0.) {
      //if(!i || proxies(i-1).a!=a || proxies(i-1).b!=b) continue; //no old reference sticking-frame
      //trans = p.rel.p - proxies(i-1).rel.p; //translation relative to sticking-frame
      trans    = p.posB-p.posA;
      //transvel = p.velB-p.velA;
      //d=trans.length();
      
      force.setZero();
      force += (hook) * trans; //*(1.+ hook*hook*d*d)
      //force += damp * transvel;
      SL_DEBUG(1, cout <<"applying force: [" <<*p.a <<':' <<*p.b <<"] " <<force <<endl);
      
      addForce( force, p.a, p.posA);
      addForce(-force, p.b, p.posB);
    }
}

void rai::KinematicWorld::kinematicsPenetrations(arr& y, arr& J, bool penetrationsOnly, double activeMargin) const {
  y.resize(proxies.N).setZero();
  if(&J) J.resize(y.N, getJointStateDimension()).setZero();
  uint i=0;
  for(const Proxy& p:proxies){
    if(!p.coll) ((Proxy*)&p)->calc_coll(*this);

    arr Jp1, Jp2;
    if(&J){
      jacobianPos(Jp1, p.a, p.coll->p1);
      jacobianPos(Jp2, p.b, p.coll->p2);
    }

    arr y_dist, J_dist;
    p.coll->kinDistance(y_dist, (&J?J_dist:NoArr), Jp1, Jp2);

    if(!penetrationsOnly || y_dist.scalar()<activeMargin){
      y(i) = -y_dist.scalar();
      if(&J) J[i] = -J_dist;
    }
  }
}

void rai::KinematicWorld::kinematicsProxyDist(arr& y, arr& J, const Proxy& p, double margin, bool useCenterDist, bool addValues) const {
  y.resize(1);
  if(&J) J.resize(1, getJointStateDimension());
  if(!addValues){ y.setZero();  if(&J) J.setZero(); }

//  //costs
//  if(a->type==rai::ST_sphere && b->type==rai::ST_sphere){
//    rai::Vector diff=a->X.pos-b->X.pos;
//    double d = diff.length() - a->size(3) - b->size(3);
//    y(0) = d;
//    if(&J){
//      arr Jpos;
//      arr normal = conv_vec2arr(diff)/diff.length(); normal.reshape(1, 3);
//      kinematicsPos(NoArr, Jpos, a->body);  J += (normal*Jpos);
//      kinematicsPos(NoArr, Jpos, b->body);  J -= (normal*Jpos);
//    }
//    return;
//  }
  y(0) = p.d;
  if(&J){
    arr Jpos;
    rai::Vector arel, brel;
    if(p.d>0.) { //we have a gradient on pos only when outside
      arel=p.a->X.rot/(p.posA-p.a->X.pos);
      brel=p.b->X.rot/(p.posB-p.b->X.pos);
      CHECK(p.normal.isNormalized(), "proxy normal is not normalized");
      arr normal; normal.referTo(&p.normal.x, 3); normal.reshape(1, 3);
      kinematicsPos(NoArr, Jpos, p.a, arel);  J += (normal*Jpos);
      kinematicsPos(NoArr, Jpos, p.b, brel);  J -= (normal*Jpos);
    }
  }
}

void rai::KinematicWorld::kinematicsProxyCost(arr& y, arr& J, const Proxy& p, double margin, bool useCenterDist, bool addValues) const {
  CHECK(p.a->shape,"");
  CHECK(p.b->shape,"");

#if 1
  if(!p.coll) ((Proxy*)&p)->calc_coll(*this);

  arr Jp1, Jp2;
  if(&J){
    jacobianPos(Jp1, p.a, p.coll->p1);
    jacobianPos(Jp2, p.b, p.coll->p2);
  }

  arr y_dist, J_dist;
  p.coll->kinDistance(y_dist, (&J?J_dist:NoArr), Jp1, Jp2);

  y.resize(1);
  if(&J) J.resize(1, getJointStateDimension());
  if(!addValues){ y.setZero();  if(&J) J.setZero(); }

#if 0
  if(y_dist.scalar()>margin) return;
  y += ARR(1.-y_dist.scalar()/margin);
  if(&J)  J -= (1./margin)*J_dist;
#else
  if(y_dist.scalar()>0.) return;
  y += ARR(-y_dist.scalar()/margin);
  if(&J)  J -= (1./margin)*J_dist;
#endif

#else
  CHECK(a->shape->mesh_radius>0.,"");
  CHECK(b->shape->mesh_radius>0.,"");

  y.resize(1);
  if(&J) J.resize(1, getJointStateDimension());
  if(!addValues){ y.setZero();  if(&J) J.setZero(); }

  //costs
  if(a->shape->type()==rai::ST_sphere && b->shape->type()==rai::ST_sphere){
    rai::Vector diff=a->X.pos-b->X.pos;
    double d = diff.length() - a->shape->size(3) - b->shape->size(3);
    y(0) = 1. - d/margin;
    if(&J){
      arr Jpos;
      arr normal = conv_vec2arr(diff)/diff.length(); normal.reshape(1, 3);
      kinematicsPos(NoArr, Jpos, a);  J -= 1./margin*(normal*Jpos);
      kinematicsPos(NoArr, Jpos, b);  J += 1./margin*(normal*Jpos);
    }
    return;
  }
  double ab_radius = margin + 10.*(a->shape->mesh_radius+b->shape->mesh_radius);
  CHECK(p->d<(1.+1e-6)*margin, "something's really wierd here!");
  CHECK(p->cenD<(1.+1e-6)*ab_radius, "something's really wierd here! You disproved the triangle inequality :-)");
  double d1 = 1.-p->d/margin;
  double d2 = 1.-p->cenD/ab_radius;
  if(d2<0.) d2=0.;
  if(!useCenterDist) d2=1.;
  y(0) += d1*d2;
 
  //Jacobian
  if(&J){
    arr Jpos;
    rai::Vector arel, brel;
    if(p->d>0.) { //we have a gradient on pos only when outside
      arel=a->X.rot/(p->posA-a->X.pos);
      brel=b->X.rot/(p->posB-b->X.pos);
      CHECK(p->normal.isNormalized(), "proxy normal is not normalized");
      arr normal; normal.referTo(&p->normal.x, 3); normal.reshape(1, 3);
          
      kinematicsPos(NoArr, Jpos, a, arel);  J -= d2/margin*(normal*Jpos);
      kinematicsPos(NoArr, Jpos, b, brel);  J += d2/margin*(normal*Jpos);
    }
        
    if(useCenterDist && d2>0.){
      arel=a->X.rot/(p->cenA-a->X.pos);
      brel=b->X.rot/(p->cenB-b->X.pos);
//      CHECK(p->cenN.isNormalized(), "proxy normal is not normalized");
      if(!p->cenN.isNormalized()){
        RAI_MSG("proxy->cenN is not normalized: objects seem to be at exactly the same place");
      }else{
        arr normal; normal.referTo(&p->cenN.x, 3); normal.reshape(1, 3);
        
        kinematicsPos(NoArr, Jpos, a, arel);  J -= d1/ab_radius*(normal*Jpos);
        kinematicsPos(NoArr, Jpos, b, brel);  J += d1/ab_radius*(normal*Jpos);
      }
    }
  }
#endif
}

/// measure (=scalar kinematics) for the contact cost summed over all bodies
void rai::KinematicWorld::kinematicsProxyCost(arr &y, arr& J, double margin, bool useCenterDist) const {
  y.resize(1).setZero();
  if(&J) J.resize(1, getJointStateDimension()).setZero();
  for(const Proxy& p:proxies) /*if(p.d<margin)*/ {
    kinematicsProxyCost(y, J, p, margin, useCenterDist, true);
  }
}

void rai::KinematicWorld::kinematicsContactCost(arr& y, arr& J, const Contact* c, double margin, bool addValues) const {
  TaskMap *map = c->getTM_ContactNegDistance();
  arr y_dist, J_dist;
  map->phi(y_dist, (&J?J_dist:NoArr), *this);
  y_dist *= -1.;
  if(&J) J_dist *= -1.;

  y.resize(1);
  if(&J) J.resize(1, getJointStateDimension());
  if(!addValues){ y.setZero();  if(&J) J.setZero(); }

  if(y_dist.scalar()>margin) return;

  y += ARR(1.-y_dist.scalar()/margin);
  if(&J)  J -= (1./margin)*J_dist;
}

void rai::KinematicWorld::kinematicsContactCost(arr &y, arr& J, double margin) const {
  y.resize(1).setZero();
  if(&J) J.resize(1, getJointStateDimension()).setZero();
  for(Frame *f:frames) for(Contact *c:f->contacts) if(&c->a==f){
    kinematicsContactCost(y, J, c, margin, true);
  }
}

void rai::KinematicWorld::kinematicsProxyConstraint(arr& g, arr& J, const Proxy& p, double margin) const {
  if(&J) J.resize(1, getJointStateDimension()).setZero();

  g.resize(1) = margin - p.d;

  //Jacobian
  if(&J){
    arr Jpos, normal;
    rai::Vector arel,brel;
    if(p.d>0.) { //we have a gradient on pos only when outside
      arel=p.a->X.rot/(p.posA-p.a->X.pos);
      brel=p.b->X.rot/(p.posB-p.b->X.pos);
      CHECK(p.normal.isNormalized(), "proxy normal is not normalized");
      normal.referTo(&p.normal.x, 3);
    } else { //otherwise take gradient w.r.t. centers...
      arel.setZero(); //a->X.rot/(p.cenA-a->X.pos);
      brel.setZero(); //b->X.rot/(p.cenB-b->X.pos);
      CHECK(p.normal.isNormalized(), "proxy normal is not normalized");
      normal.referTo(&p.normal.x, 3);
    }
    normal.reshape(1, 3);

    kinematicsPos(NoArr, Jpos, p.a, arel);  J -= (normal*Jpos);
    kinematicsPos(NoArr, Jpos, p.b, brel);  J += (normal*Jpos);
  }
}

void rai::KinematicWorld::kinematicsContactConstraints(arr& y, arr &J) const {
  J.clear();
  rai::Vector normal;
  uint con=0;
  arr Jpos, dnormal, grad(1, q.N);

  y.clear();
  for(const rai::Proxy& p: proxies) y.append(p.d);

  if(!&J) return; //do not return the Jacobian

  rai::Vector arel, brel;
  for(const rai::Proxy& p: proxies) {
    arel.setZero();  arel=p.a->X.rot/(p.posA-p.a->X.pos);
    brel.setZero();  brel=p.b->X.rot/(p.posB-p.b->X.pos);
    
    CHECK(p.normal.isNormalized(), "proxy normal is not normalized");
    dnormal = p.normal.getArr(); dnormal.reshape(1, 3);
    grad.setZero();
    kinematicsPos(NoArr, Jpos, p.a, arel); grad += dnormal*Jpos; //moving a long normal b->a increases distance
    kinematicsPos(NoArr, Jpos, p.b, brel); grad -= dnormal*Jpos; //moving b long normal b->a decreases distance
    J.append(grad);
    con++;
  }
  J.reshape(con, q.N);
}

void rai::KinematicWorld::kinematicsLimitsCost(arr &y, arr &J, const arr& limits, double margin) const {
  y.resize(1).setZero();
  if(&J) J.resize(1, getJointStateDimension()).setZero();
  double d;
  for(uint i=0; i<limits.d0; i++) if(limits(i,1)>limits(i,0)){ //only consider proper limits (non-zero interval)
    double m = margin*(limits(i,1)-limits(i,0));
    d = limits(i, 0) + m - q(i); //lo
    if(d>0.) {  y(0) += d/m;  if(&J) J(0, i)-=1./m;  }
    d = q(i) - limits(i, 1) + m; //up
    if(d>0.) {  y(0) += d/m;  if(&J) J(0, i)+=1./m;  }
  }
}

/// Compute the new configuration q such that body is located at ytarget (with deplacement rel).
void rai::KinematicWorld::inverseKinematicsPos(Frame& body, const arr& ytarget,
                                               const rai::Vector& rel_offset, int max_iter) {
  arr q0, q;
  getJointState(q0);
  q = q0;
  arr y; // endeff pos
  arr J; // Jacobian
  arr invJ;
  arr I = eye(q.N);

  // general inverse kinematic update
  // first iteration: $q* = q' + J^# (y* - y')$
  // next iterations: $q* = q' + J^# (y* - y') + (I - J# J)(q0 - q')$
  for (int i = 0; i < max_iter; i++) {
    kinematicsPos(y, J, &body, rel_offset);
    invJ = ~J * inverse(J * ~J);  // inverse_SymPosDef should work!?
    q = q + invJ * (ytarget - y);

    if (i > 0) {
      q += (I - invJ * J) * (q0 - q);
    }
    setJointState(q);
  }
}

/// center of mass of the whole configuration (3 vector)
double rai::KinematicWorld::getCenterOfMass(arr& x_) const {
  double M=0.;
  rai::Vector x;
  x.setZero();
  for(Frame *f: frames) if(f->inertia){
    M += f->inertia->mass;
    x += f->inertia->mass*f->X.pos;
  }
  x /= M;
  x_ = conv_vec2arr(x);
  return M;
}

/// gradient (Jacobian) of the COM w.r.t. q (3 x n tensor)
void rai::KinematicWorld::getComGradient(arr &grad) const {
  double M=0.;
  arr J(3, getJointStateDimension());
  grad.resizeAs(J); grad.setZero();
  for(Frame *f: frames) if(f->inertia){
    M += f->inertia->mass;
    kinematicsPos(NoArr, J, f);
    grad += f->inertia->mass * J;
  }
  grad/=M;
}

const rai::Proxy* rai::KinematicWorld::getContact(uint a, uint b) const {
  for(const rai::Proxy& p: proxies) if(p.d<0.) {
      if(p.a->ID==a && p.b->ID==b) return &p;
      if(p.a->ID==b && p.b->ID==a) return &p;
    }
  return NULL;
}

arr rai::KinematicWorld::getHmetric() const{
  arr H = zeros(getJointStateDimension());
  for(Joint *j: fwdActiveJoints){
    double h=j->H;
//    CHECK(h>0.,"Hmetric should be larger than 0");
    if(j->type==JT_transXYPhi){
      H(j->qIndex+0)=h*10.;
      H(j->qIndex+1)=h*10.;
      H(j->qIndex+2)=h;
    }else{
      for(uint k=0;k<j->qDim();k++) H(j->qIndex+k)=h;
    }
  }
  return H;
}

/** @brief */
double rai::KinematicWorld::getEnergy() {
  double m, v, E;
  rai::Matrix I;
  rai::Vector w;

  arr vel = calc_fwdPropagateVelocities();
  
  E=0.;
  for(Frame *f: frames) if(f->inertia){
    Vector linVel = vel(f->ID, 0, {});
    Vector angVel = vel(f->ID, 1, {});

    m=f->inertia->mass;
    rai::Quaternion &rot = f->X.rot;
    I=(rot).getMatrix() * f->inertia->matrix * (-rot).getMatrix();
    v = linVel.length();
    w = angVel;
    E += .5*m*v*v;
    E += 9.81 * m * (f->X*f->inertia->com).z;
    E += .5*(w*(I*w));
  }
  
  return E;
}

void rai::KinematicWorld::pruneRigidJoints(int verbose){
  rai::Joint *j;
  for(Frame *f:frames) if((j=f->joint)){
    if(j->type == rai::JT_rigid) delete j; //that's all there is to do
  }
}

void rai::KinematicWorld::reconnectLinksToClosestJoints(){
  reset_q();
  for(Frame *f:frames) if(f->parent){
#if 0
    Frame *link = f->parent;
    rai::Transformation Q=f->Q;
    while(link->parent && !link->joint){ //walk down links until this is a joint
      Q = link->Q * Q;                 //accumulate transforms
      link = link->parent;
    }
#else
    rai::Transformation Q;
    Frame *link = f->getUpwardLink(Q);
#endif
    if(f->joint && !Q.rot.isZero) continue; //only when rot is zero you can subsume the Q transformation into the Q of the joint
    if(link!=f){ //there is a link's root
      if(link!=f->parent){ //we can rewire to the link's root
        f->parent->outLinks.removeValue(f);
        link->outLinks.append(f);
        f->parent = link;
        f->Q = Q;
      }

//      if(!link->shape && f->shape && f->Q.isZero()){ //f has a shape, link not -> move shape to link
//        LOG(-1) <<"Shape '" <<f->name <<"' could be reassociated to link '" <<link->name <<"' (child of '" <<(link->parent?link->parent->name:STRING("NONE")) <<"')";
////        link->shape = f->shape;
////        f->shape = NULL;
//      }

//      if(!link->inertia && f->inertia && f->Q.isZero()){ //f has a shape, link not -> move shape to link
//        LOG(-1) <<"Inertia '" <<f->name <<"' could be reassociated to link '" <<link->name <<"' (child of '" <<(link->parent?link->parent->name:STRING("NONE")) <<"')";
////        link->shape = f->shape;
////        f->shape = NULL;
//      }

    }
  }
}

void rai::KinematicWorld::pruneUselessFrames(bool preserveNamed){
  for(uint i=frames.N;i--;){
    Frame *f=frames.elem(i);
    if((!preserveNamed || !f->name) && !f->outLinks.N && !f->joint && !f->shape && !f->inertia){
      delete f; //that's all there is to do
    }
  }
}

void rai::KinematicWorld::optimizeTree(bool preserveNamed){
//  if(!preserveNamed) pruneRigidJoints(); //problem: rigid joints bear the semantics of where a body ends
  reconnectLinksToClosestJoints();
  pruneUselessFrames(preserveNamed);
  calc_activeSets();
  checkConsistency();
}

void rai::KinematicWorld::fwdIndexIDs(){
  CHECK_EQ(fwdActiveSet.N ,frames.N, "");
  frames = fwdActiveSet;
  uint i=0;
  for(Frame *f: frames) f->ID = i++;
}

<<<<<<< HEAD
void rai::KinematicWorld::useJointGroups(const StringA &groupNames, bool OnlyTheseOrNotThese, bool deleteInsteadOfLock){
  Joint *j;
  for(Frame *f:frames) if((j=f->joint)){
    bool lock;
    if(OnlyTheseOrNotThese){ //only these
      lock=true;
      for(const String& s:groupNames) if(f->ats[s]){ lock=false; break; }
    }else{
      lock=false;
      for(const String& s:groupNames) if(f->ats[s]){ lock=true; break; }
    }
    if(lock){
      if(deleteInsteadOfLock) delete j;
      else j->makeRigid();
    }
  }
}


bool rai::KinematicWorld::checkConsistency(){
=======
void mlr::KinematicWorld::useJointGroups(const StringA &groupNames, bool OnlyTheseOrNotThese, bool deleteInsteadOfLock){
  for(Frame *f:frames) if(f->joint){
    bool lock;
    if(OnlyTheseOrNotThese){ //only these
      lock=true;
      for(const String& s:groupNames) if(f->ats.getNode(s)){ lock=false; break; }
    }else{
      lock=false;
      for(const String& s:groupNames) if(f->ats.getNode(s)){ lock=true; break; }
    }
    if(lock){
      if(deleteInsteadOfLock) delete f->joint;
      else f->joint->makeRigid();
    }
  }
}


bool mlr::KinematicWorld::checkConsistency(){
>>>>>>> 348518b0
  //check qdim
  if(q.nd){
    uint N = analyzeJointStateDimensions();
    CHECK_EQ(1, q.nd, "");
    CHECK_EQ(N, q.N, "");
    if(qdot.N) CHECK_EQ(N, qdot.N, "");

    //count yourself and check...
    uint myqdim = 0;
    for(Joint *j: fwdActiveJoints) {
      if(j->mimic){
        CHECK_EQ(j->qIndex, j->mimic->qIndex, "");
      }else{
        CHECK_EQ(j->qIndex, myqdim, "joint indexing is inconsistent");
        if(!j->uncertainty)
          myqdim += j->qDim();
        else
          myqdim += 2*j->qDim();
      }
    }
    CHECK_EQ(myqdim, N, "qdim is wrong");
  }

  for(Frame *a: frames){
    CHECK(&a->K, "");
    CHECK(&a->K==this,"");
    CHECK_EQ(a, frames(a->ID), "");
    for(Frame *b: a->outLinks) CHECK_EQ(b->parent, a, "");
    if(a->joint) CHECK_EQ(&a->joint->frame, a, "");
    if(a->shape) CHECK_EQ(&a->shape->frame, a, "");
    if(a->inertia) CHECK_EQ(&a->inertia->frame, a, "");
    a->ats.checkConsistency();
  }

  Joint *j;
  for(Frame *f: frames) if((j=f->joint)){
    CHECK(j->from(), "");
    CHECK(j->from()->outLinks.findValue(&j->frame)>=0,"");
    CHECK_EQ(j->frame.joint, j,"");
    CHECK_GE(j->type.x, 0, "");
    CHECK(j->type.x<=JT_free, "");

    if(j->mimic){
      CHECK(j->dim==0, "");
      CHECK(j->mimic>(void*)1, "mimic was not parsed correctly");
      CHECK(frames.contains(&j->mimic->frame), "mimic points to a frame outside this kinematic configuration");
    }
  }

  //check topsort
  intA level = consts<int>(0, frames.N);
  //compute levels
  for(Frame *f: fwdActiveSet)
    if(f->parent) level(f->ID) = level(f->parent->ID)+1;
  //check levels are strictly increasing across links
  for(Frame *f: fwdActiveSet) if(f->parent){
    CHECK(level(f->parent->ID) < level(f->ID), "joint does not go forward");
  }

  //check active sets
  for(Frame *f: fwdActiveSet) CHECK(f->active, "");
  boolA jointIsInActiveSet = consts<byte>(false, frames.N);
  for(Joint *j: fwdActiveJoints){ CHECK(j->active, ""); jointIsInActiveSet.elem(j->frame.ID)=true; }
  if(q.nd){
      for(Frame *f: frames) if(f->joint && f->joint->active) CHECK(jointIsInActiveSet(f->ID), "");
  }

  for(const Proxy& p : proxies){
    CHECK_EQ(this, &p.a->K, "");
    CHECK_EQ(this, &p.b->K, "");
  }

  return true;
}

//void rai::KinematicWorld::meldFixedJoints(int verbose) {
//  NIY
//#if 0
//  checkConsistency();
//  for(Joint *j: joints) if(j->type==JT_rigid) {
//    if(verbose>0) LOG(0) <<" -- melding fixed joint (" <<j->from->name <<' ' <<j->to->name <<" )" <<endl;
//    Frame *a = j->from;
//    Frame *b = j->to;
//    Transformation bridge = j->A * j->Q * j->B;
//    //reassociate shapes with a
//    if(b->shape){
//      b->shape->frame=a;
//      CHECK(a->shape==NULL,"");
//      a->shape = b->shape;
//    }
//    b->shape = NULL;
//    //joints from b-to-c now become joints a-to-c
//    for(Frame *f: b->outLinks) {
//      Joint *j = f->joint();
//      if(j){
//        j->from = a;
//        j->A = bridge * j->A;
//        a->outLinks.append(f);
//      }
//    }
//    b->outLinks.clear();
//    //reassociate mass
//    a->mass += b->mass;
//    a->inertia += b->inertia;
//    b->mass = 0.;
//  }
//  jointSort();
//  calc_q_from_Q();
//  checkConsistency();
//  //-- remove fixed joints and reindex
//  for_list_rev(Joint, jj, joints) if(jj->type==JT_rigid) delete jj;
//  listReindex(joints);
//  //for(Joint * j: joints) { j->ID=j_COUNT;  j->ifrom = j->from->index;  j->ito = j->to->index;  }
//  checkConsistency();
//#endif
//}

void rai::KinematicWorld::glDraw(OpenGL& gl) {
  glDraw_sub(gl);

  bool displayUncertainties = false;
  for(Joint *j:fwdActiveJoints) if(j->uncertainty){
    displayUncertainties=true; break;
  }

  if(displayUncertainties){
    arr q_org = getJointState();
    for(Joint *j:fwdActiveJoints) if(j->uncertainty){
      for(uint i=0;i<j->qDim();i++){
        arr q=q_org;
        q(j->qIndex+i) -= j->uncertainty->sigma(i);
        setJointState(q);
        glDraw_sub(gl);
        q=q_org;
        q(j->qIndex+i) += j->uncertainty->sigma(i);
        setJointState(q);
        glDraw_sub(gl);
      }
    }
    setJointState(q_org);
  }
}

/// GL routine to draw a rai::KinematicWorld
void rai::KinematicWorld::glDraw_sub(OpenGL& gl) {
#ifdef RAI_GL
  rai::Transformation f;
  double GLmatrix[16];

  glPushMatrix();

  glColor(.5, .5, .5);

  //proxies
  if(orsDrawProxies) for(const Proxy& p: proxies) ((Proxy*)&p)->glDraw(gl);

  //contacts
  if(orsDrawProxies) for(const Frame *fr: frames) for(rai::Contact *c:fr->contacts) if(&c->a==fr){
    c->glDraw(gl);
  }

  //joints
  Joint *e;
  if(orsDrawJoints) for(Frame *fr: frames) if((e=fr->joint)){
    //set name (for OpenGL selection)
    glPushName((fr->ID <<2) | 2);

//    double s=e->A.pos.length()+e->B.pos.length(); //some scale
    double s=.1;

//    //from body to joint
//    f=e->from->X;
//    f.getAffineMatrixGL(GLmatrix);
//    glLoadMatrixd(GLmatrix);
//    glColor(1, 1, 0);
//    //glDrawSphere(.1*s);
//    glBegin(GL_LINES);
//    glVertex3f(0, 0, 0);
//    glVertex3f(e->A.pos.x, e->A.pos.y, e->A.pos.z);
//    glEnd();

    //joint frame A
//    f.appendTransformation(e->A);
    f.getAffineMatrixGL(GLmatrix);
    glLoadMatrixd(GLmatrix);
    glDrawAxes(s);
    glColor(1, 0, 0);
    glRotatef(90, 0, 1, 0);  glDrawCylinder(.05*s, .3*s);  glRotatef(-90, 0, 1, 0);

    //joint frame B
    f.appendTransformation(fr->Q);
    f.getAffineMatrixGL(GLmatrix);
    glLoadMatrixd(GLmatrix);
    glDrawAxes(s);

//    //from joint to body
//    glColor(1, 0, 1);
//    glBegin(GL_LINES);
//    glVertex3f(0, 0, 0);
//    glVertex3f(e->B.pos.x, e->B.pos.y, e->B.pos.z);
//    glEnd();
//    glTranslatef(e->B.pos.x, e->B.pos.y, e->B.pos.z);
//    //glDrawSphere(.1*s);

    glPopName();
  }

  //shapes
  if(orsDrawBodies){
  //first non-transparent
    for(Frame *f: frames) if(f->shape && f->shape->alpha()<1.){
      gl.drawId(f->ID);
      f->shape->glDraw(gl);
    }
    for(Frame *f: frames) if(f->shape && f->shape->alpha()==1.){
      gl.drawId(f->ID);
      f->shape->glDraw(gl);
    }
  }

  glPopMatrix();
#endif
}


//===========================================================================

void kinVelocity(arr &y, arr &J, uint frameId, const WorldL &Ktuple, double tau){
  CHECK_GE(Ktuple.N, 1, "");
  rai::KinematicWorld &K0 = *Ktuple(-2);
  rai::KinematicWorld &K1 = *Ktuple(-1);
  rai::Frame *f0 = K0.frames(frameId);
  rai::Frame *f1 = K1.frames(frameId);

  arr y0,J0;
  K0.kinematicsPos(y0, J0, f0);
  K1.kinematicsPos(y, J, f1);
  y -= y0;
  J -= J0;
  y /= tau;
  J /= tau;
}

//===========================================================================
//
// helper routines -- in a classical C interface
//

#endif

#undef LEN

double forceClosureFromProxies(rai::KinematicWorld& K, uint bodyIndex, double distanceThreshold, double mu, double torqueWeights) {
  rai::Vector c, cn;
  arr C, Cn;
  for(const rai::Proxy& p: K.proxies){
    int body_a = p.a?p.a->ID:-1;
    int body_b = p.b?p.b->ID:-1;
    if(p.d<distanceThreshold && (body_a==(int)bodyIndex || body_b==(int)bodyIndex)) {
      if(body_a==(int)bodyIndex) {
        c = p.posA;
        cn=-p.normal;
      } else {
        c = p.posB;
        cn= p.normal;
      }
      C.append(conv_vec2arr(c));
      Cn.append(conv_vec2arr(cn));
    }
  }
  C .reshape(C.N/3, 3);
  Cn.reshape(C.N/3, 3);
  double fc=forceClosure(C, Cn, K.frames(bodyIndex)->X.pos, mu, torqueWeights, NULL);
  return fc;
}

void transferQbetweenTwoWorlds(arr& qto, const arr& qfrom, const rai::KinematicWorld& to, const rai::KinematicWorld& from){
  arr q = to.getJointState();
  uint T = qfrom.d0;
  uint Nfrom = qfrom.d1;

  if (qfrom.d1==0) {T = 1; Nfrom = qfrom.d0;}

  qto = repmat(~q,T,1);

  intA match(Nfrom);
  match = -1;
  rai::Joint* jfrom;
  for(rai::Frame* f: from.frames) if((jfrom=f->joint)){
    rai::Joint* jto = to.getJointByBodyNames(jfrom->from()->name, jfrom->frame.name);
    if(!jto || !jfrom->qDim() || !jto->qDim()) continue;
    CHECK_EQ(jfrom->qDim(), jto->qDim(), "joints must have same dimensionality");
    for(uint i=0; i<jfrom->qDim(); i++){
      match(jfrom->qIndex+i) = jto->qIndex+i;
    }
  }

  for(uint i=0;i<match.N;i++) if(match(i)!=-1){
    for(uint t=0;t<T;t++){
      if (qfrom.d1==0) {
        qto(t, match(i)) = qfrom(i);
      } else {
        qto(t, match(i)) = qfrom(t,i);
      }
    }
  }

  if (qfrom.d1==0) qto.reshape(qto.N);
}

#if 0 //nonsensical
void transferQDotbetweenTwoWorlds(arr& qDotTo, const arr& qDotFrom, const rai::KinematicWorld& to, const rai::KinematicWorld& from){
  //TODO: for saveness reasons, the velocities are zeroed.
  arr qDot;
  qDot = zeros(to.getJointStateDimension());
  uint T, dim;
  if(qDotFrom.d1 > 0) {
    T = qDotFrom.d0;
    qDotTo = repmat(~qDot,T,1);
    dim = qDotFrom.d1;
  } else {
    T = 1;
    qDotTo = qDot;
    dim = qDotFrom.d0;
  }

  intA match(dim);
  match = -1;
  for(rai::Joint* jfrom:from.joints){
    rai::Joint* jto = to.getJointByName(jfrom->name, false); //OLD: to.getJointByBodyNames(jfrom->from->name, jfrom->to->name); why???
    if(!jto || !jfrom->qDim() || !jto->qDim()) continue;
    CHECK_EQ(jfrom->qDim(), jto->qDim(), "joints must have same dimensionality");
    for(uint i=0; i<jfrom->qDim(); i++){
      match(jfrom->qIndex+i) = jto->qIndex+i;
    }
  }
  if(qDotFrom.d1 > 0) {
    for(uint i=0;i<match.N;i++) if(match(i)!=-1){
      for(uint t=0;t<T;t++){
        qDotTo(t, match(i)) = qDotFrom(t,i);
      }
    }
  } else {
    for(uint i=0;i<match.N;i++) if(match(i)!=-1){
      qDotTo(match(i)) = qDotFrom(i);
    }
  }

}

void transferKpBetweenTwoWorlds(arr& KpTo, const arr& KpFrom, const rai::KinematicWorld& to, const rai::KinematicWorld& from){
  KpTo = zeros(to.getJointStateDimension(),to.getJointStateDimension());
  //use Kp gains from ors file for toWorld, if there are no entries of this joint in fromWorld
  for_list(rai::Joint, j, to.joints) {
    if(j->qDim()>0) {
      arr *info;
      info = j->ats.find<arr>("gains");
      if(info) {
        KpTo(j->qIndex,j->qIndex)=info->elem(0);
      }
    }
  }

  intA match(KpFrom.d0);
  match = -1;
  for(rai::Joint* jfrom : from.joints){
    rai::Joint* jto = to.getJointByName(jfrom->name, false); // OLD: rai::Joint* jto = to.getJointByBodyNames(jfrom->from->name, jfrom->to->name);
    if(!jto || !jfrom->qDim() || !jto->qDim()) continue;
    CHECK_EQ(jfrom->qDim(), jto->qDim(), "joints must have same dimensionality");
    for(uint i=0; i<jfrom->qDim(); i++){
      match(jfrom->qIndex+i) = jto->qIndex+i;
    }
  }

  for(uint i=0;i<match.N;i++) {
    for(uint j=0;j<match.N;j++){
      KpTo(match(i), match(j)) = KpFrom(i,j);
    }
  }
}

void transferKdBetweenTwoWorlds(arr& KdTo, const arr& KdFrom, const rai::KinematicWorld& to, const rai::KinematicWorld& from) {
  KdTo = zeros(to.getJointStateDimension(),to.getJointStateDimension());

  //use Kd gains from ors file for toWorld, if there are no entries of this joint in fromWorld
  for_list(rai::Joint, j, to.joints) {
    if(j->qDim()>0) {
      arr *info;
      info = j->ats.find<arr>("gains");
      if(info) {
        KdTo(j->qIndex,j->qIndex)=info->elem(1);
      }
    }
  }

  intA match(KdFrom.d0);
  match = -1;
  for(rai::Joint* jfrom : from.joints){
    rai::Joint* jto = to.getJointByName(jfrom->name, false); // OLD: rai::Joint* jto = to.getJointByBodyNames(jfrom->from->name, jfrom->to->name);
    if(!jto || !jfrom->qDim() || !jto->qDim()) continue;
    CHECK_EQ(jfrom->qDim(), jto->qDim(), "joints must have same dimensionality");
    for(uint i=0; i<jfrom->qDim(); i++){
      match(jfrom->qIndex+i) = jto->qIndex+i;
    }
  }

  for(uint i=0;i<match.N;i++) {
    for(uint j=0;j<match.N;j++){
      KdTo(match(i), match(j)) = KdFrom(i,j);
    }
  }
}


void transferU0BetweenTwoWorlds(arr& u0To, const arr& u0From, const rai::KinematicWorld& to, const rai::KinematicWorld& from){
  u0To = zeros(to.getJointStateDimension());

  intA match(u0From.d0);
  match = -1;
  for(rai::Joint* jfrom : from.joints){
    rai::Joint* jto = to.getJointByName(jfrom->name, false); // OLD: rai::Joint* jto = to.getJointByBodyNames(jfrom->from->name, jfrom->to->name);
    if(!jto || !jfrom->qDim() || !jto->qDim()) continue;
    CHECK_EQ(jfrom->qDim(), jto->qDim(), "joints must have same dimensionality");
    for(uint i=0; i<jfrom->qDim(); i++){
      match(jfrom->qIndex+i) = jto->qIndex+i;
    }
  }

  for(uint i=0;i<match.N;i++) {
    u0To(match(i)) = u0From(i);
  }
}


void transferKI_ft_BetweenTwoWorlds(arr& KI_ft_To, const arr& KI_ft_From, const rai::KinematicWorld& to, const rai::KinematicWorld& from){
  uint numberOfColumns = KI_ft_From.d1;
  if(KI_ft_From.d1 == 0) {
    numberOfColumns = 1;
    KI_ft_To = zeros(to.getJointStateDimension());
  } else {
    KI_ft_To = zeros(to.getJointStateDimension(), KI_ft_From.d1);
  }

  intA match(KI_ft_From.d0);
  match = -1;
  for(rai::Joint* jfrom : from.joints){
    rai::Joint* jto = to.getJointByName(jfrom->name, false); // OLD: rai::Joint* jto = to.getJointByBodyNames(jfrom->from->name, jfrom->to->name);
    if(!jto || !jfrom->qDim() || !jto->qDim()) continue;
    CHECK_EQ(jfrom->qDim(), jto->qDim(), "joints must have same dimensionality");
    for(uint i=0; i<jfrom->qDim(); i++){
      match(jfrom->qIndex+i) = jto->qIndex+i;
    }
  }

  for(uint i=0;i<match.N;i++) {
    for(uint j=0;j < numberOfColumns;j++){
      if(numberOfColumns > 1) {
        KI_ft_To(match(i), j) = KI_ft_From(i,j);
      } else {
        KI_ft_To(match(i)) = KI_ft_From(i);
      }
    }
  }
}
#endif

//===========================================================================
//===========================================================================
// opengl
//===========================================================================
//===========================================================================



#ifndef RAI_ORS_ONLY_BASICS

/**
 * @brief Bind ors to OpenGL.
 * Afterwards OpenGL can show the ors graph.
 *
 * @param graph the ors graph.
 * @param gl OpenGL which shows the ors graph.
 */
void bindOrsToOpenGL(rai::KinematicWorld& graph, OpenGL& gl) {
  gl.add(glStandardScene, 0);
  gl.add(rai::glDrawGraph, &graph);
//  gl.setClearColors(1., 1., 1., 1.);

  rai::Frame* glCamera = graph.getFrameByName("glCamera");
  if(glCamera) {
    gl.camera.X = glCamera->X;
    gl.resize(500,500);
  } else {
    gl.camera.setPosition(10., -15., 8.);
    gl.camera.focus(0, 0, 1.);
    gl.camera.upright();
  }
  gl.update();
}
#endif

#ifndef RAI_ORS_ONLY_BASICS

/// static GL routine to draw a rai::KinematicWorld
void rai::glDrawGraph(void *classP) {
  ((rai::KinematicWorld*)classP)->glDraw(NoOpenGL);
}

void rai::glDrawProxies(void *P){
#ifdef RAI_GL
  ProxyL& proxies = *((ProxyL*)P);
  glPushMatrix();
  for(rai::Proxy* p:proxies) p->glDraw(NoOpenGL);
  glPopMatrix();
#endif
}



void displayState(const arr& x, rai::KinematicWorld& G, const char *tag){
  G.setJointState(x);
  G.gl().watch(tag);
}

void displayTrajectory(const arr& _x, int steps, rai::KinematicWorld& G, const KinematicSwitchL& switches, const char *tag, double delay, uint dim_z, bool copyG) {
  NIY;
#if 0
  if(!steps) return;
  rai::Shape *s;
  for(rai::Frame *f : G.frames) if((s=f->shape)){
    if(s->mesh.V.d0!=s->mesh.Vn.d0 || s->mesh.T.d0!=s->mesh.Tn.d0) {
      s->mesh.computeNormals();
    }
  }
  rai::KinematicWorld *Gcopy;
  if(switches.N) copyG=true;
  if(!copyG) Gcopy=&G;
  else{
    Gcopy = new rai::KinematicWorld;
    Gcopy->copy(G,true);
  }
  arr x,z;
  if(dim_z){
    x.referToRange(_x,0,-dim_z-1);
    z.referToRange(_x,-dim_z,-1);
  }else{
    x.referTo(_x);
  }
  uint n=Gcopy->getJointStateDimension()-dim_z;
  x.reshape(x.N/n,n);
  uint num, T=x.d0-1;
  if(steps==1 || steps==-1) num=T; else num=steps;
  for(uint k=0; k<=(uint)num; k++) {
    uint t = (T?(k*T/num):0);
    if(switches.N){
      for(rai::KinematicSwitch *sw: switches)
        if(sw->timeOfApplication==t)
          sw->apply(*Gcopy);
    }
    if(dim_z) Gcopy->setJointState(cat(x[t], z));
    else Gcopy->setJointState(x[t]);
    if(delay<0.){
      if(delay<-10.) FILE("z.graph") <<*Gcopy;
      Gcopy->gl().watch(STRING(tag <<" (time " <<std::setw(3) <<t <<'/' <<T <<')').p);
    }else{
      Gcopy->gl().update(STRING(tag <<" (time " <<std::setw(3) <<t <<'/' <<T <<')').p);
      if(delay) rai::wait(delay);
    }
  }
  if(steps==1)
    Gcopy->gl().watch(STRING(tag <<" (time " <<std::setw(3) <<T <<'/' <<T <<')').p);
  if(copyG) delete Gcopy;
#endif
}

/* please don't remove yet: code for displaying edges might be useful...

void glDrawOdeWorld(void *classP){
  _glDrawOdeWorld((dWorldID)classP);
}

void _glDrawOdeWorld(dWorldID world)
{
  glStandardLight();
  glColor(3);
  glDrawFloor(4);
  uint i;
  Color c;
  dVector3 vec, vec2;
  dBodyID b;
  dGeomID g, gg;
  dJointID j;
  dReal a, al, ah, r, len;
  glPushName(0);
  int t;

  //bodies
  for(i=0, b=world->firstbody;b;b=(dxBody*)b->next){
    i++;
    glPushName(i);

    //if(b->userdata){ glDrawBody(b->userdata); }
    c.setIndex(i); glColor(c.r, c.g, c.b);
    glShadeModel(GL_FLAT);

    //bodies
    for(g=b->geom;g;g=dGeomGetBodyNext(g)){
      if(dGeomGetClass(g)==dGeomTransformClass){
  ((dxGeomTransform*)g)->computeFinalTx();
        glTransform(((dxGeomTransform*)g)->final_pos, ((dxGeomTransform*)g)->final_R);
  gg=dGeomTransformGetGeom(g);
      }else{
  glTransform(g->pos, g->R);
  gg=g;
      }
      b = dGeomGetBody(gg);
      // set the color of the body, 4. Mar 06 (hh)
      c.r = ((Body*)b->userdata)->cr;
      c.g = ((Body*)b->userdata)->cg;
      c.b = ((Body*)b->userdata)->cb;
      glColor(c.r, c.g, c.b);

      switch(dGeomGetClass(gg))
  {
  case dSphereClass:
    glDrawSphere(dGeomSphereGetRadius(gg));
    break;
  case dBoxClass:
    dGeomBoxGetLengths(gg, vec);
    glDrawBox(vec[0], vec[1], vec[2]);
    break;
  case dCCylinderClass: // 6. Mar 06 (hh)
    dGeomCCylinderGetParams(gg, &r, &len);
    glDrawCappedCylinder(r, len);
    break;
  default: HALT("can't draw that geom yet");
  }
      glPopMatrix();
    }

    // removed shadows,  4. Mar 06 (hh)

    // joints

      dxJointNode *n;
      for(n=b->firstjoint;n;n=n->next){
      j=n->joint;
      t=dJointGetType(j);
      if(t==dJointTypeHinge){
      dJointGetHingeAnchor(j, vec);
      a=dJointGetHingeAngle(j);
      al=dJointGetHingeParam(j, dParamLoStop);
      ah=dJointGetHingeParam(j, dParamHiStop);
      glPushMatrix();
      glTranslatef(vec[0], vec[1], vec[2]);
      dJointGetHingeAxis(j, vec);
      glBegin(GL_LINES);
      glColor3f(1, 0, 0);
      glVertex3f(0, 0, 0);
      glVertex3f(LEN*vec[0], LEN*vec[1], LEN*vec[2]);
      glEnd();
      //glDrawText(STRING(al <<'<' <<a <<'<' <<ah), LEN*vec[0], LEN*vec[1], LEN*vec[2]);
      glPopMatrix();
      }
      if(t==dJointTypeAMotor){
  glPushMatrix();
  glTranslatef(b->pos[0], b->pos[1], b->pos[2]);
  dJointGetAMotorAxis(j, 0, vec);
  glBegin(GL_LINES);
  glColor3f(1, 1, 0);
  glVertex3f(0, 0, 0);
  glVertex3f(LEN*vec[0], LEN*vec[1], LEN*vec[2]);
  glEnd();
  glPopMatrix();
      }
      if(t==dJointTypeBall){
  dJointGetBallAnchor(j, vec);
  dJointGetBallAnchor2(j, vec2);
  glPushMatrix();
  glTranslatef(vec[0], vec[1], vec[2]);
  glBegin(GL_LINES);
  glColor3f(1, 0, 0);
  glVertex3f(-.05, 0, 0);
  glVertex3f(.05, 0, 0);
  glVertex3f(0, -.05, 0);
  glVertex3f(0, .05, 0);
  glVertex3f(0, 0, -.05);
  glVertex3f(0, 0, .05);
  glEnd();
  glPopMatrix();
  glPushMatrix();
  glTranslatef(vec2[0], vec2[1], vec2[2]);
  glBegin(GL_LINES);
  glColor3f(1, 0, 0);
  glVertex3f(-.05, 0, 0);
  glVertex3f(.05, 0, 0);
  glVertex3f(0, -.05, 0);
  glVertex3f(0, .05, 0);
  glVertex3f(0, 0, -.05);
  glVertex3f(0, 0, .05);
  glEnd();
  glPopMatrix();
      }
    }
      glPopName();
  }
  glPopName();
}
*/

int animateConfiguration(rai::KinematicWorld& K, Inotify *ino) {
  arr x, x0;
  K.getJointState(x0);
  arr lim = K.getLimits();
  K.gl().pressedkey=0;
  const int steps = 50;
  K.checkConsistency();
  StringA jointNames = K.getJointNames();

  for(uint i=x0.N; i--;) {
    x=x0;
    double upper_lim = lim(i,1);
    double lower_lim = lim(i,0);
    double delta = upper_lim - lower_lim;
    double center = lower_lim + .5*delta;
    if(delta<=1e-10){ center=x0(i); delta=1.; }
    double offset = acos( 2. * (x0(i) - center) / delta );
    if(offset!=offset) offset=0.; //if NAN

    for(uint t=0; t<steps; t++) {
      if(ino && ino->poll(false, true)) return -1;

      x(i) = center + (delta*(0.5*cos(RAI_2PI*t/steps + offset)));
      // Joint limits
      checkNan(x);
      K.setJointState(x);
      int key = K.gl().update(STRING("DOF = " <<i <<" : " <<jointNames(i) <<" [" <<lim[i] <<"]"), false, false, true);
      K.gl().pressedkey=0;
      if(key==13 || key==32 || key==27 || key=='q') return key;
//      rai::wait(0.01);
    }
  }
  K.setJointState(x0);
  return K.gl().update("", false, false, true);
}


rai::Frame *movingBody=NULL;
rai::Vector selpos;
double seld, selx, sely, selz;

struct EditConfigurationClickCall:OpenGL::GLClickCall {
  rai::KinematicWorld *ors;
  EditConfigurationClickCall(rai::KinematicWorld& _ors) { ors=&_ors; }
  bool clickCallback(OpenGL& gl) {
    OpenGL::GLSelect *top=gl.topSelection;
    if(!top) return false;
    uint i=top->name;
    cout <<"CLICK call: id = 0x" <<std::hex <<gl.topSelection->name <<" : ";
    gl.text.clear();
    if((i&3)==1) {
      rai::Frame *s=ors->frames(i>>2);
      gl.text <<"shape selection: shape=" <<s->name <<" X=" <<s->X <<endl;
//      listWrite(s->ats, gl.text, "\n");
      cout <<gl.text;
    }
    if((i&3)==2) {
      rai::Joint *j = ors->frames(i>>2)->joint;
      gl.text
          <<"edge selection: " <<j->from()->name <<' ' <<j->frame.name
//         <<"\nA=" <<j->A <<"\nQ=" <<j->Q <<"\nB=" <<j->B
         <<endl;
//      listWrite(j->ats, gl.text, "\n");
      cout <<gl.text;
    }
    cout <<endl;
    return true;
  }
};

struct EditConfigurationHoverCall:OpenGL::GLHoverCall {
  rai::KinematicWorld *ors;
  EditConfigurationHoverCall(rai::KinematicWorld& _ors);// { ors=&_ors; }
  bool hoverCallback(OpenGL& gl) {
//    if(!movingBody) return false;
    if(!movingBody) {
      rai::Joint *j=NULL;
      rai::Frame *s=NULL;
      rai::timerStart(true);
      gl.Select(true);
      OpenGL::GLSelect *top=gl.topSelection;
      if(!top) return false;
      uint i=top->name;
      cout <<rai::timerRead() <<"HOVER call: id = 0x" <<std::hex <<gl.topSelection->name <<endl;
      if((i&3)==1) s=ors->frames(i>>2);
      if((i&3)==2) j=ors->frames(i>>2)->joint;
      gl.text.clear();
      if(s) {
        gl.text <<"shape selection: body=" <<s->name <<" X=" <<s->X;
      }
      if(j) {
        gl.text
            <<"edge selection: " <<j->from()->name <<' ' <<j->frame.name
//           <<"\nA=" <<j->A <<"\nQ=" <<j->Q <<"\nB=" <<j->B
          <<endl;
//        listWrite(j->ats, gl.text, "\n");
      }
    } else {
      //gl.Select();
      //double x=0, y=0, z=seld;
      //double x=(double)gl.mouseposx/gl.width(), y=(double)gl.mouseposy/gl.height(), z=seld;
      double x=gl.mouseposx, y=gl.mouseposy, z=seld;
      gl.unproject(x, y, z, true);
      cout <<"x=" <<x <<" y=" <<y <<" z=" <<z <<" d=" <<seld <<endl;
      movingBody->X.pos = selpos + ARR(x-selx, y-sely, z-selz);
    }
    return true;
  }
};

EditConfigurationHoverCall::EditConfigurationHoverCall(rai::KinematicWorld& _ors) {
  ors=&_ors;
}

struct EditConfigurationKeyCall:OpenGL::GLKeyCall {
  rai::KinematicWorld &K;
  bool &exit;
  EditConfigurationKeyCall(rai::KinematicWorld& _K, bool& _exit): K(_K), exit(_exit){}
  bool keyCallback(OpenGL& gl) {
    if(false && gl.pressedkey==' '){ //grab a body
      if(movingBody) { movingBody=NULL; return true; }
      rai::Joint *j=NULL;
      rai::Frame *s=NULL;
      gl.Select();
      OpenGL::GLSelect *top=gl.topSelection;
      if(!top) { cout <<"No object below mouse!" <<endl;  return false; }
      uint i=top->name;
      //cout <<"HOVER call: id = 0x" <<std::hex <<gl.topSelection->name <<endl;
      if((i&3)==1) s=K.frames(i>>2);
      if((i&3)==2) j=K.frames(i>>2)->joint;
      if(s) {
        cout <<"selected shape " <<s->name <<" of body " <<s->name <<endl;
        selx=top->x;
        sely=top->y;
        selz=top->z;
        seld=top->dmin;
        cout <<"x=" <<selx <<" y=" <<sely <<" z=" <<selz <<" d=" <<seld <<endl;
        selpos = s->X.pos;
        movingBody=s;
      }
      if(j) {
        cout <<"selected joint " <<j->frame.ID <<" connecting " <<j->from()->name <<"--" <<j->frame.name <<endl;
      }
      return true;
    }else switch(gl.pressedkey) {
      case '1':  K.orsDrawBodies^=1;  break;
      case '2':  K.orsDrawShapes^=1;  break;
      case '3':  K.orsDrawJoints^=1;  K.orsDrawMarkers^=1; break;
      case '4':  K.orsDrawProxies^=1;  break;
      case '5':  gl.reportSelects^=1;  break;
      case '6':  gl.reportEvents^=1;  break;
      case '7':  K.writePlyFile("z.ply");  break;
      case 'j':  gl.camera.X.pos += gl.camera.X.rot*rai::Vector(0, 0, .1);  break;
      case 'k':  gl.camera.X.pos -= gl.camera.X.rot*rai::Vector(0, 0, .1);  break;
      case 'i':  gl.camera.X.pos += gl.camera.X.rot*rai::Vector(0, .1, 0);  break;
      case ',':  gl.camera.X.pos -= gl.camera.X.rot*rai::Vector(0, .1, 0);  break;
      case 'l':  gl.camera.X.pos += gl.camera.X.rot*rai::Vector(.1, .0, 0);  break;
      case 'h':  gl.camera.X.pos -= gl.camera.X.rot*rai::Vector(.1, 0, 0);  break;
      case 'a':  gl.camera.focus(
          (gl.camera.X.rot*(gl.camera.foc - gl.camera.X.pos)
           ^ gl.camera.X.rot*rai::Vector(1, 0, 0)) * .001
          + gl.camera.foc);
        break;
      case 's':  gl.camera.X.pos +=
          (
            gl.camera.X.rot*(gl.camera.foc - gl.camera.X.pos)
            ^(gl.camera.X.rot * rai::Vector(1., 0, 0))
          ) * .01;
        break;
      case 'q' :
        cout <<"EXITING" <<endl;
        exit=true;
        break;
    }
    gl.postRedrawEvent(true);
    return true;
  }
};

void editConfiguration(const char* filename, rai::KinematicWorld& K) {
//  gl.exitkeys="1234567890qhjklias, "; //TODO: move the key handling to the keyCall!
  bool exit=false;
//  K.gl().addHoverCall(new EditConfigurationHoverCall(K));
  K.gl().addKeyCall(new EditConfigurationKeyCall(K,exit));
  K.gl().addClickCall(new EditConfigurationClickCall(K));
  Inotify ino(filename);
  for(;!exit;) {
    cout <<"reloading `" <<filename <<"' ... " <<std::endl;
    rai::KinematicWorld W;
    try {
      rai::lineCount=1;
      W <<FILE(filename);
      K.gl().dataLock.writeLock();
      K = W;
      K.gl().dataLock.unlock();
      K.report();
    } catch(const char* msg) {
      cout <<"line " <<rai::lineCount <<": " <<msg <<" -- please check the file and press ENTER" <<endl;
      K.gl().watch();
      continue;
    }
    K.gl().update();
    if(exit) break;
    cout <<"animating.." <<endl;
    //while(ino.pollForModification());
    int key = animateConfiguration(K, &ino);
    K.gl().pressedkey=0;
    if(key=='q') break;
    if(key==-1) continue;
    cout <<"watching..." <<endl;
#if 1
    for(;;){
        key = K.gl().update();
        K.gl().pressedkey=0;
        if(key==13 || key==32 || key==27 || key=='q') break;
        if(ino.poll(false, true)) break;
        rai::wait(.02);
    }
#else
    K.gl().watch();
#endif
    if(!rai::getInteractivity()){
      exit=true;
    }
  }
}

//#endif

#else ///RAI_GL
#ifndef RAI_ORS_ONLY_BASICS
void bindOrsToOpenGL(rai::KinematicWorld&, OpenGL&) { NICO };
void rai::KinematicWorld::glDraw(OpenGL&) { NICO }
void rai::glDrawGraph(void *classP) { NICO }
void editConfiguration(const char* orsfile, rai::KinematicWorld& C) { NICO }
void animateConfiguration(rai::KinematicWorld& C, Inotify*) { NICO }
void glTransform(const rai::Transformation&) { NICO }
void displayTrajectory(const arr&, int, rai::KinematicWorld&, const char*, double) { NICO }
void displayState(const arr&, rai::KinematicWorld&, const char*) { NICO }
#endif
#endif
/** @} */

//===========================================================================
//===========================================================================
// featherstone
//===========================================================================
//===========================================================================



//===========================================================================
//===========================================================================
// template instantiations
//===========================================================================
//===========================================================================

#include <Core/util.tpp>

#ifndef  RAI_ORS_ONLY_BASICS
template rai::Array<rai::Shape*>::Array(uint);
//template rai::Shape* listFindByName(const rai::Array<rai::Shape*>&,const char*);

#include <Core/array.tpp>
template rai::Array<rai::Joint*>::Array();
#endif
/** @} */
<|MERGE_RESOLUTION|>--- conflicted
+++ resolved
@@ -2287,7 +2287,6 @@
   for(Frame *f: frames) f->ID = i++;
 }
 
-<<<<<<< HEAD
 void rai::KinematicWorld::useJointGroups(const StringA &groupNames, bool OnlyTheseOrNotThese, bool deleteInsteadOfLock){
   Joint *j;
   for(Frame *f:frames) if((j=f->joint)){
@@ -2300,26 +2299,6 @@
       for(const String& s:groupNames) if(f->ats[s]){ lock=true; break; }
     }
     if(lock){
-      if(deleteInsteadOfLock) delete j;
-      else j->makeRigid();
-    }
-  }
-}
-
-
-bool rai::KinematicWorld::checkConsistency(){
-=======
-void mlr::KinematicWorld::useJointGroups(const StringA &groupNames, bool OnlyTheseOrNotThese, bool deleteInsteadOfLock){
-  for(Frame *f:frames) if(f->joint){
-    bool lock;
-    if(OnlyTheseOrNotThese){ //only these
-      lock=true;
-      for(const String& s:groupNames) if(f->ats.getNode(s)){ lock=false; break; }
-    }else{
-      lock=false;
-      for(const String& s:groupNames) if(f->ats.getNode(s)){ lock=true; break; }
-    }
-    if(lock){
       if(deleteInsteadOfLock) delete f->joint;
       else f->joint->makeRigid();
     }
@@ -2327,8 +2306,7 @@
 }
 
 
-bool mlr::KinematicWorld::checkConsistency(){
->>>>>>> 348518b0
+bool rai::KinematicWorld::checkConsistency(){
   //check qdim
   if(q.nd){
     uint N = analyzeJointStateDimensions();
