--- conflicted
+++ resolved
@@ -388,65 +388,6 @@
 /// @name concatenating arrays together
 /// @{
 
-<<<<<<< HEAD
-template<class T> rai::Array<T> cat(const rai::Array<T>& y, const rai::Array<T>& z) { rai::Array<T> x(y); x.append(z); return x; }
-template<class T> rai::Array<T> cat(const rai::Array<T>& y, const rai::Array<T>& z, const rai::Array<T>& w) { rai::Array<T> x; x.append(y); x.append(z); x.append(w); return x; }
-template<class T> rai::Array<T> cat(const rai::Array<T>& a, const rai::Array<T>& b, const rai::Array<T>& c, const rai::Array<T>& d) { rai::Array<T> x; x.append(a); x.append(b); x.append(c); x.append(d); return x; }
-template<class T> rai::Array<T> cat(const rai::Array<T>& a, const rai::Array<T>& b, const rai::Array<T>& c, const rai::Array<T>& d, const rai::Array<T>& e) { rai::Array<T> x; x.append(a); x.append(b); x.append(c); x.append(d); x.append(e); return x; }
-template<class T> rai::Array<T> cat(const rai::Array<rai::Array<T>>& X) {  rai::Array<T> x; for(const rai::Array<T>& z: X) x.append(z); return x; }
-template<class T> rai::Array<T> catCol(const rai::Array<rai::Array<T>*>& X);
-template<class T> rai::Array<T> catCol(const rai::Array<rai::Array<T>>& X);
-template<class T> rai::Array<T> catCol(const rai::Array<T>& a, const rai::Array<T>& b) { return catCol(rai::Array<const rai::Array<T>*>{&a, &b}); }
-template<class T> rai::Array<T> catCol(const rai::Array<T>& a, const rai::Array<T>& b, const rai::Array<T>& c) { return catCol(rai::Array<const rai::Array<T>*>{&a, &b, &c}); }
-template<class T> rai::Array<T> catCol(const rai::Array<T>& a, const rai::Array<T>& b, const rai::Array<T>& c, const rai::Array<T>& d) { return catCol(rai::Array<const rai::Array<T>*>{&a, &b, &c, &d}); }
-template<class T> rai::Array<T> catCol(const rai::Array<T>& a, const rai::Array<T>& b, const rai::Array<T>& c, const rai::Array<T>& d, const rai::Array<T>& e) { return catCol(rai::Array<const rai::Array<T>*>{&a, &b, &c, &d, &e}); }
-
-//===========================================================================
-/// @}
-/// @name arrays interpreted as a set
-/// @{
-
-template<class T> void setUnion(rai::Array<T>& x, const rai::Array<T>& y, const rai::Array<T>& z);
-template<class T> void setSection(rai::Array<T>& x, const rai::Array<T>& y, const rai::Array<T>& z);
-template<class T> rai::Array<T> setUnion(const rai::Array<T>& y, const rai::Array<T>& z) { rai::Array<T> x; setUnion(x, y, z); return x; }
-template<class T> rai::Array<T> setSection(const rai::Array<T>& y, const rai::Array<T>& z) { rai::Array<T> x; setSection(x, y, z); return x; }
-template<class T> rai::Array<T> setSectionSorted(const rai::Array<T>& x, const rai::Array<T>& y,
-    bool (*comp)(const T& a, const T& b));
-template<class T> void setMinus(rai::Array<T>& x, const rai::Array<T>& y);
-template<class T> void setMinusSorted(rai::Array<T>& x, const rai::Array<T>& y,
-                                      bool (*comp)(const T& a, const T& b)=rai::lowerEqual<T>);
-template<class T> uint numberSharedElements(const rai::Array<T>& x, const rai::Array<T>& y);
-template<class T> void rndInteger(rai::Array<T>& a, int low=0, int high=1, bool add=false);
-template<class T> void rndUniform(rai::Array<T>& a, double low=0., double high=1., bool add=false);
-template<class T> void rndNegLogUniform(rai::Array<T>& a, double low=0., double high=1., bool add=false);
-template<class T> void rndGauss(rai::Array<T>& a, double stdDev=1., bool add=false);
-//template<class T> void rndGauss(rai::Array<T>& a, bool add=false);
-//template<class T> rai::Array<T>& rndGauss(double stdDev, uint dim);
-template<class T> uint softMax(const rai::Array<T>& a, arr& soft, double beta);
-template<class T> rai::Array<T> sqr(const rai::Array<T>& y) { rai::Array<T> x; x.resizeAs(y); for(uint i=0; i<x.N; i++) x.elem(i)=y.elem(i)*y.elem(i); return x; }
-
-//===========================================================================
-/// @}
-/// @name tensor functions
-/// @{
-
-template<class T> void tensorCondNormalize(rai::Array<T>& X, int left);
-template<class T> void tensorCondMax(rai::Array<T>& X, uint left);
-template<class T> void tensorCondSoftMax(rai::Array<T>& X, uint left, double beta);
-template<class T> void tensorCond11Rule(rai::Array<T>& X, uint left, double rate);
-template<class T> void tensorCheckCondNormalization(const rai::Array<T>& X, uint left, double tol=1e-10);
-template<class T> void tensorCheckCondNormalization_with_logP(const rai::Array<T>& X, uint left, double logP, double tol=1e-10);
-
-template<class T> void tensorEquation(rai::Array<T>& X, const rai::Array<T>& A, const uintA& pickA, const rai::Array<T>& B, const uintA& pickB, uint sum=0);
-template<class T> void tensorPermutation(rai::Array<T>& Y, const rai::Array<T>& X, const uintA& Yid);
-template<class T> void tensorMarginal(rai::Array<T>& Y, const rai::Array<T>& X, const uintA& Yid);
-template<class T> void tensorMaxMarginal(rai::Array<T>& Y, const rai::Array<T>& X, const uintA& Yid);
-template<class T> void tensorMarginal_old(rai::Array<T>& y, const rai::Array<T>& x, const uintA& xd, const uintA& ids);
-template<class T> void tensorMultiply(rai::Array<T>& X, const rai::Array<T>& Y, const uintA& Yid);
-template<class T> void tensorAdd(rai::Array<T>& X, const rai::Array<T>& Y, const uintA& Yid);
-template<class T> void tensorMultiply_old(rai::Array<T>& x, const rai::Array<T>& y, const uintA& d, const uintA& ids);
-template<class T> void tensorDivide(rai::Array<T>& X, const rai::Array<T>& Y, const uintA& Yid);
-=======
 namespace rai{
 template<class T> Array<T> catCol(const rai::Array<rai::Array<T>*>& X);
 template<class T> Array<T> catCol(const rai::Array<rai::Array<T>>& X);
@@ -455,7 +396,6 @@
 template<class T> Array<T> catCol(const rai::Array<T>& a, const rai::Array<T>& b, const rai::Array<T>& c, const rai::Array<T>& d) { return catCol(rai::Array<rai::Array<T>*>{(rai::Array<T>*)&a, (rai::Array<T>*)&b, (rai::Array<T>*)&c, (rai::Array<T>*)&d}); }
 template<class T> Array<T> catCol(const rai::Array<T>& a, const rai::Array<T>& b, const rai::Array<T>& c, const rai::Array<T>& d, const rai::Array<T>& e) { return catCol(rai::Array<rai::Array<T>*>{(rai::Array<T>*)&a, (rai::Array<T>*)&b, (rai::Array<T>*)&c, (rai::Array<T>*)&d, (rai::Array<T>*)&e}); }
 }
->>>>>>> fe0c2ca0
 
 //===========================================================================
 /// @}
