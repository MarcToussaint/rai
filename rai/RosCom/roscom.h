/*  ------------------------------------------------------------------
    Copyright (c) 2017 Marc Toussaint
    email: marc.toussaint@informatik.uni-stuttgart.de

    This code is distributed under the MIT License.
    Please see <root-path>/LICENSE for details.
    --------------------------------------------------------------  */

#pragma once

#ifdef RAI_ROS

#include <tf/transform_listener.h>
#include <tf/tf.h>
#include <geometry_msgs/PoseWithCovarianceStamped.h>
#include <std_msgs/ColorRGBA.h>
#include <std_msgs/Float32MultiArray.h>
#include <std_msgs/Float64MultiArray.h>
#include <geometry_msgs/WrenchStamped.h>
#include <sensor_msgs/Image.h>
#include <sensor_msgs/PointCloud2.h>
#include <sensor_msgs/LaserScan.h>
#include <std_msgs/String.h>
#include <sensor_msgs/JointState.h>
#include <visualization_msgs/MarkerArray.h>
#include <rai_msgs/MotionReference.h>
#include <rai_msgs/StringA.h>
#include <std_msgs/Float64.h>

//===========================================================================

#include <Core/thread.h>
#include <Core/array.h>
#include <Geo/geo.h>
#include <Kin/kin.h>
#include <Control/ctrlMsg.h>
#include "rai_msgs/JointState.h"
#ifdef RAI_PCL
#  include <Perception/pcl.h>
#endif

/*
 * TODO:
 * a single RosCom class; constructor checks rosInit and spawns singleton spinner
 * has publish/subscribe(var&) method, stores all pub/subs and cleans them on destruction
 */

//===========================================================================
//
// utils
//

void rosCheckInit(const char* node_name="rai_node");
bool rosOk();
struct RosInit { RosInit(const char* node_name="rai_node"); };

//-- ROS <--> RAI
std_msgs::String    conv_string2string(const rai::String&);
rai::String         conv_string2string(const std_msgs::String&);
std_msgs::String    conv_stringA2string(const StringA& strs);
rai::Transformation conv_transform2transformation(const tf::Transform&);
rai::Transformation conv_transform2transformation(const geometry_msgs::Transform&);
rai::Transformation conv_pose2transformation(const geometry_msgs::Pose&);
rai::Vector         conv_point2vector(const geometry_msgs::Point& p);
rai::Quaternion     conv_quaternion2quaternion(const geometry_msgs::Quaternion& q);
void                conv_pose2transXYPhi(arr& q, uint qIndex, const geometry_msgs::PoseWithCovarianceStamped &pose);
arr                 conv_pose2transXYPhi(const geometry_msgs::PoseWithCovarianceStamped &pose);
double              conv_time2double(const ros::Time& time);
timespec            conv_time2timespec(const ros::Time&);
arr                 conv_wrench2arr(const geometry_msgs::WrenchStamped& msg);
byteA               conv_image2byteA(const sensor_msgs::Image& msg);
uint16A             conv_image2uint16A(const sensor_msgs::Image& msg);
floatA              conv_laserScan2arr(const sensor_msgs::LaserScan& msg);
#ifdef RAI_PCL
PclC                 conv_pointcloud22pcl(const sensor_msgs::PointCloud2& msg);
#endif
arr                 conv_points2arr(const std::vector<geometry_msgs::Point>& pts);
arr                 conv_colors2arr(const std::vector<std_msgs::ColorRGBA>& pts);
CtrlMsg             conv_JointState2CtrlMsg(const rai_msgs::JointState& msg);
arr                 conv_JointState2arr(const sensor_msgs::JointState& msg);
rai::KinematicWorld conv_MarkerArray2KinematicWorld(const visualization_msgs::MarkerArray& markers);
std_msgs::Float32MultiArray conv_floatA2Float32Array(const floatA&);
std_msgs::Float64MultiArray conv_arr2Float64Array(const arr&);
arr conv_arr2arr(const rai_msgs::arr& x);
rai_msgs::arr conv_arr2arr(const arr& x);
StringA conv_StringA2StringA(const rai_msgs::StringA &x);
rai_msgs::StringA conv_StringA2StringA(const StringA &x);
std::vector<std::string> conv_StringA2stdStringVec(const StringA &x);
StringA conv_stdStringVec2StringA(const std::vector<std::string> &x);
std_msgs::Float64 conv_double2Float64(const double& x);


//-- RAI -> ROS
geometry_msgs::Pose conv_transformation2pose(const rai::Transformation&);
geometry_msgs::Transform conv_transformation2transform(const rai::Transformation&);
std::vector<geometry_msgs::Point> conv_arr2points(const arr& pts);
rai_msgs::JointState   conv_CtrlMsg2JointState(const CtrlMsg& ctrl);
floatA conv_Float32Array2FloatA(const std_msgs::Float32MultiArray&);
arr conv_Float32Array2arr(const std_msgs::Float32MultiArray &msg);
visualization_msgs::Marker conv_Shape2Marker(const rai::Shape& sh);
visualization_msgs::MarkerArray conv_Kin2Markers(const rai::KinematicWorld& K);

//-- get transformations
rai::Transformation ros_getTransform(const std::string& from, const std::string& to, tf::TransformListener& listener);
rai::Transformation ros_getTransform(const std::string& from, const std_msgs::Header& to, tf::TransformListener& listener, tf::Transform* returnRosTransform=NULL);
bool ros_getTransform(const std::string& from, const std::string& to, tf::TransformListener& listener, rai::Transformation& result);

struct SubscriberType { virtual ~SubscriberType() {} }; ///< if types derive from RootType, more tricks are possible

//===========================================================================
//
// subscribing a message directly into an Var
//

template<class msg_type>
struct Subscriber : SubscriberType {
  Var<msg_type>& var;
  ros::NodeHandle *nh=NULL;
  ros::Subscriber sub;
  uint revision=0;
  Subscriber(Var<msg_type>& _var, const char* topic_name=NULL)
    : var(_var) {
    if(rai::getParameter<bool>("useRos", true)) {
      if(!topic_name) topic_name = var.name();
//      registry()->newNode<SubscriberType*>({"Subscriber", topic_name}, {var.registryNode}, this);
      LOG(0) <<"subscribing to topic '" <<topic_name <<"' <" <<typeid(msg_type).name() <<"> into var '" <<var.name() <<'\'';
      nh = new ros::NodeHandle;
      sub  = nh->subscribe(topic_name, 100, &Subscriber::callback, this);
    }
  }
  ~Subscriber() {
    if(nh) delete nh;
  }
  void callback(const typename msg_type::ConstPtr& msg) { var.set() = *msg;  revision++; }
};

//===========================================================================
//
// subscribing a message into an RAI-type-var via a conv_* function
//

template<class msg_type>
struct Publisher : Thread {
  Var<msg_type> var;
  ros::NodeHandle *nh;
  ros::Publisher pub;
  rai::String topic_name;
  
  Publisher(const Var<msg_type>& _var)
    : Thread(STRING("Publisher_"<<_var.name()), -1.),
      var(this, _var, true),
      nh(NULL) {
    if(rai::getParameter<bool>("useRos", true)) {
<<<<<<< HEAD
      rai::String topic_name = STRING("rai/" <<var.name());
=======
      rai::String topic_name = var.name; //STRING("rai/" <<var.name);
>>>>>>> 402b0a35
      LOG(0) <<"publishing to topic '" <<topic_name <<"' <" <<typeid(msg_type).name() <<">";
      nh = new ros::NodeHandle;
      pub = nh->advertise<msg_type>(topic_name.p, 1);
      rai::wait(.1); //I hate this -- no idea why the publisher isn't ready right away..
    }
  }
  ~Publisher() {
    threadClose();
    pub.shutdown();
    if(nh) delete nh;
  }
  void open() {}
  void close() {}
  void step() {
    if(nh) {
      pub.publish(var.get()());
//      LOG(0) <<"publishing to topic '" <<topic_name <<"' revision " <<var.getRevision() <<" of variable '" <<var.name <<'\'';
    }
  }
};

//===========================================================================
//
// subscribing a message into an RAI-type-var via a conv_* function
//

template<class msg_type, class var_type, var_type conv(const msg_type&)>
struct SubscriberConv : SubscriberType {
  Var<var_type> var;
  Var<rai::Transformation> *frame;
  ros::NodeHandle *nh;
  ros::Subscriber sub;
  tf::TransformListener *listener;
  SubscriberConv(Var<var_type>& _var, const char* topic_name=NULL, Var<rai::Transformation> *_frame=NULL)
    : var(NULL, _var), frame(_frame), nh(NULL), listener(NULL) {
    if(rai::getParameter<bool>("useRos", true)) {
      if(!topic_name) topic_name = var.name();
      nh = new ros::NodeHandle;
      if(frame) listener = new tf::TransformListener;
//      registry()->newNode<SubscriberType*>({"Subscriber", topic_name}, {var.registryNode}, this);
      LOG(0) <<"subscribing to topic '" <<topic_name <<"' <" <<typeid(var_type).name() <<"> into var '" <<var.name() <<'\'';
      sub = nh->subscribe(topic_name, 1, &SubscriberConv::callback, this);
    }
  }
  SubscriberConv(const char* topic_name, const char* var_name, Var<rai::Transformation> *_frame=NULL)
    : var(NULL, var_name), frame(_frame), nh(NULL), listener(NULL) {
    if(rai::getParameter<bool>("useRos", true)) {
      if(!topic_name) topic_name = var_name;
      nh = new ros::NodeHandle;
      if(frame) listener = new tf::TransformListener;
//      registry()->newNode<SubscriberType*>({"Subscriber", topic_name}, {var.registryNode}, this);
      LOG(0) <<"subscribing to topic '" <<topic_name <<"' <" <<typeid(var_type).name() <<"> into var '" <<var.name() <<'\'';
      sub = nh->subscribe(topic_name, 1, &SubscriberConv::callback, this);
    }
  }
  ~SubscriberConv() {
    if(listener) delete listener;
    if(nh) delete nh;
  }
  void callback(const typename msg_type::ConstPtr& msg) {
    double time=conv_time2double(msg->header.stamp);
    var.set(time) = conv(*msg);
    if(frame && listener) {
      frame->set(time) = ros_getTransform("/base_link", msg->header, *listener);
    }
  }
};

//===========================================================================
//
// subscribing a message into an RAI-type-var via a conv_* function
//

template<class msg_type, class var_type, var_type conv(const msg_type&)>
struct SubscriberConvNoHeader : SubscriberType {
  Var<var_type> var;
  ros::NodeHandle *nh;
  ros::Subscriber sub;
  SubscriberConvNoHeader(Var<var_type>& _var, const char* topic_name=NULL)
    : var(NULL, _var), nh(NULL) {
    if(rai::getParameter<bool>("useRos", true)) {
      if(!topic_name) topic_name = var.name();
      nh = new ros::NodeHandle;
//      registry()->newNode<SubscriberType*>({"Subscriber", topic_name}, {var.registryNode}, this);
      LOG(0) <<"subscribing to topic '" <<topic_name <<"' <" <<typeid(var_type).name() <<"> into var '" <<var.name() <<'\'';
      sub = nh->subscribe(topic_name, 1, &SubscriberConvNoHeader::callback, this);
    }
  }
  SubscriberConvNoHeader(const char* var_name, const char* topic_name=NULL)
    : var(NULL, var_name), nh(NULL) {
    if(rai::getParameter<bool>("useRos", true)) {
      if(!topic_name) topic_name = var_name;
      nh = new ros::NodeHandle;
//      registry()->newNode<SubscriberType*>({"Subscriber", topic_name}, {var.registryNode}, this);
      LOG(0) <<"subscribing to topic '" <<topic_name <<"' <" <<typeid(var_type).name() <<"> into var '" <<var.name() <<'\'';
      sub = nh->subscribe(topic_name, 1, &SubscriberConvNoHeader::callback, this);
    }
  }
  
  ~SubscriberConvNoHeader() {
    if(nh) delete nh;
  }
  void callback(const typename msg_type::ConstPtr& msg) {
    var.set() = conv(*msg);
  }
};

//===========================================================================
//
// subscribing a message into an RAI-type-var via a conv_* function
//

template<class msg_type, class var_type, msg_type conv(const var_type&)>
struct PublisherConv : Thread {
  Var<var_type> var;
  ros::NodeHandle *nh;
  ros::Publisher pub;
  rai::String topic_name;
  
  PublisherConv(const Var<var_type>& _var, const char* _topic_name=NULL, double beatIntervalSec=-1.)
    : Thread(STRING("Publisher_"<<_var.name() <<"->" <<_topic_name), beatIntervalSec),
      var(this, _var, beatIntervalSec<0.),
      nh(NULL),
      topic_name(_topic_name) {
    if(rai::getParameter<bool>("useRos", true)) {
      if(!_topic_name) topic_name = var.name();
      LOG(0) <<"publishing to topic '" <<topic_name <<"' <" <<typeid(var_type).name() <<"> from var '" <<var.name() <<'\'';
      nh = new ros::NodeHandle;
      pub = nh->advertise<msg_type>(topic_name.p, 1);
      rai::wait(.1); //I hate this -- no idea why the publisher isn't ready right away..
    }
  }
  PublisherConv(const char* var_name, const char* _topic_name=NULL, double beatIntervalSec=-1.)
    : Thread(STRING("Publisher_"<<var_name <<"->" <<_topic_name), beatIntervalSec),
      var(this, var_name, beatIntervalSec<0.),
      nh(NULL),
      topic_name(_topic_name) {
    if(rai::getParameter<bool>("useRos", true)) {
      if(!_topic_name) topic_name = var_name;
      LOG(0) <<"publishing to topic '" <<topic_name <<"' <" <<typeid(var_type).name() <<"> from var '" <<var.name() <<'\'';
      nh = new ros::NodeHandle;
      pub = nh->advertise<msg_type>(topic_name.p, 1);
      rai::wait(.1); //I hate this -- no idea why the publisher isn't ready right away..
    }
  }
  ~PublisherConv() {
    threadClose();
    pub.shutdown();
    if(nh) delete nh;
  }
  void open() {}
  void step() {
    if(nh) {
      pub.publish(conv(var.get()));
//      LOG(0) <<"publishing to topic '" <<topic_name <<"' revision " <<var.getRevision() <<" of variable '" <<var.name <<'\'';
    }
  }
  void close() {}
};

//===========================================================================

struct RosCom {
  struct RosCom_Spinner* spinner;
  RosCom(const char* node_name="rai_module");
  ~RosCom();
  template<class T, class P> void publish(std::shared_ptr<P>& pub, Var<T>& v, bool wait=true) {
    pub = std::make_shared<P>(v);
    if(wait){
      while(!pub->pub.getNumSubscribers()) rai::wait(.05);
    }
  }
  template<class T, class S> void subscribe(std::shared_ptr<S>& sub, Var<T>& v, bool wait=true) {
    sub = std::make_shared<S>(v);
    if(wait){
      while(!sub->sub.getNumPublishers()) rai::wait(.05);
    }
  }
  template<class T> std::shared_ptr<Subscriber<T>> subscribe(Var<T>& v) { return std::make_shared<Subscriber<T>>(v); }
  template<class T> std::shared_ptr<Publisher<T>> publish(Var<T>& v) { return std::make_shared<Publisher<T>>(v); }
};

#else

#include <Core/util.h>
inline void rosCheckInit(const char* node_name="rai_node"){ NICO }

#endif<|MERGE_RESOLUTION|>--- conflicted
+++ resolved
@@ -151,11 +151,7 @@
       var(this, _var, true),
       nh(NULL) {
     if(rai::getParameter<bool>("useRos", true)) {
-<<<<<<< HEAD
-      rai::String topic_name = STRING("rai/" <<var.name());
-=======
-      rai::String topic_name = var.name; //STRING("rai/" <<var.name);
->>>>>>> 402b0a35
+      rai::String topic_name = var.name();
       LOG(0) <<"publishing to topic '" <<topic_name <<"' <" <<typeid(msg_type).name() <<">";
       nh = new ros::NodeHandle;
       pub = nh->advertise<msg_type>(topic_name.p, 1);
