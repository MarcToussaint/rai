/*  ------------------------------------------------------------------
    Copyright (c) 2017 Marc Toussaint
    email: marc.toussaint@informatik.uni-stuttgart.de
    
    This code is distributed under the MIT License.
    Please see <root-path>/LICENSE for details.
    --------------------------------------------------------------  */

#pragma once

#include <Kin/kin.h>
#include <Logic/fol_mcts_world.h>
#include <Logic/fol.h>
#include <KOMO/komo.h>

struct MNode;
typedef rai::Array<MNode*> MNodeL;

//struct SkeletonEntry{ StringL symbols; uint k0,k1; double phase0, phase1; };
//typedef rai::Array<SkeletonEntry> Skeleton;


extern uint COUNT_kin, COUNT_evals, COUNT_node;
extern uintA COUNT_opt;
extern double COUNT_time;
extern rai::String OptLGPDataPath;
extern ofstream *filNodes;
extern bool LGP_useHoming;

enum LEVEL{ l_symbolic=0, l_pose=1, l_seq=2, l_path=3 };


//===========================================================================

struct MNode{
  MNode *parent;
  rai::Array<MNode*> children;
  uint step;            ///< decision depth/step of this node
  double time;          ///< real time
  uint id;

  //-- info on the symbolic state and action this node represents
  FOL_World& fol; ///< the symbolic KB (all Graphs below are subgraphs of this large KB)
  FOL_World::Handle decision; ///< the decision that led to this node
  FOL_World::TransitionReturn ret;
  Graph *folState=NULL; ///< the symbolic state after the decision
  Node  *folDecision=NULL; ///< the predicate in the folState that represents the decision
  Graph *folAddToState=NULL; ///< facts that are added to the state /after/ the fol.transition, e.g., infeasibility predicates

  //-- kinematics: the kinematic structure of the world after the decision path
  const rai::KinematicWorld& startKinematics; ///< initial start state kinematics
  rai::KinematicWorld effKinematics; ///< the effective kinematics (computed from kinematics and symbolic state)

  bool isExpanded=false;
  bool isInfeasible=false;
  bool isTerminal=false;

  //-- bound values
  uint L;           ///< number of bound levels
  arr cost;         ///< cost-so-far for each level
  arr constraints;  ///< constraint violation (so-far) -- when significantly>0 indicates infeasibility
  boolA feasible;   ///< feasibility for each level
  uintA count;      ///< how often was this level evaluated
  arr computeTime;  ///< computation times for each level
  double bound=0.;

  rai::Array<KOMO*> komoProblem; //komo problems for all levels
  arrA opt; //these are the optima (trajectories) computed

  // display helpers
  rai::String note;

  /// root node init
  MNode(rai::KinematicWorld& kin, FOL_World& fol, uint levels);

  /// child node creation
  MNode(MNode *parent, FOL_World::Handle& a);

  ~MNode();

  //- computations on the node
  void expand(int verbose=0);           ///< expand this node (symbolically: compute possible decisions and add their effect nodes)
  void optLevel(uint level, bool collisions=false);
  void resetData();

  //-- helpers to get other nodes
  MNodeL getTreePath() const; ///< return the decision path in terms of a list of nodes (just walking to the root)
  rai::String getTreePathString(char sep=' ') const;
  MNode* getRoot(); ///< return the decision path in terms of a list of nodes (just walking to the root)
  MNode* getChildByAction(Node  *folDecision); ///<
  void getAll(MNodeL& L);
  MNodeL getAll(){ MNodeL L; getAll(L); return L; }
  void checkConsistency();

<<<<<<< HEAD
=======
  Skeleton getSkeleton(StringA predicateFilter={}) const;
>>>>>>> 62375d3d
private:
  void setInfeasible(); ///< set this and all children infeasible
  void labelInfeasible(); ///< sets this infeasible AND propagates this label up-down to others
  MNode *treePolicy_random(); ///< returns leave -- by descending children randomly
  MNode *treePolicy_softMax(double temperature);
  bool recomputeAllFolStates();

public:
  void write(ostream& os=cout, bool recursive=false, bool path=true) const;
  void getGraph(Graph& G, Node *n=NULL, bool brief=false);
  Graph getGraph(bool brief=false){ Graph G; getGraph(G, NULL, brief); G.checkConsistency(); return G; }
};

inline ostream& operator<<(ostream& os, const MNode& n){ n.write(os); return os; }

//===========================================================================<|MERGE_RESOLUTION|>--- conflicted
+++ resolved
@@ -92,10 +92,7 @@
   MNodeL getAll(){ MNodeL L; getAll(L); return L; }
   void checkConsistency();
 
-<<<<<<< HEAD
-=======
   Skeleton getSkeleton(StringA predicateFilter={}) const;
->>>>>>> 62375d3d
 private:
   void setInfeasible(); ///< set this and all children infeasible
   void labelInfeasible(); ///< sets this infeasible AND propagates this label up-down to others
