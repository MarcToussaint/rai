--- conflicted
+++ resolved
@@ -98,9 +98,6 @@
 }
 
 OptLGP::OptLGP(mlr::KinematicWorld &kin, FOL_World &fol)
-<<<<<<< HEAD
-  : verbose(3), numSteps(0), fil("z.optLGP.dat"){
-=======
   : verbose(3), numSteps(0){
   dataPath <<"z." <<mlr::date2() <<"/";
   dataPath = mlr::getParameter<mlr::String>("LGP_dataPath", dataPath);
@@ -110,7 +107,6 @@
   OptLGPDataPath = dataPath;
   if(!filNodes) filNodes = new ofstream(dataPath + "nodes");
 
->>>>>>> 3123bfe3
   verbose = mlr::getParameter<int>("LGP/vebose", 3);
   if(verbose>0) fil.open(dataPath + "optLGP.dat"); //STRING("z.optLGP." <<mlr::date() <<".dat"));
   root = new MNode(kin, fol, 4);
@@ -120,31 +116,15 @@
 
 OptLGP::~OptLGP(){
   views.clear();
-<<<<<<< HEAD
-  delete root;
-  root=NULL;
-=======
   if(dth) delete dth;
   delete root;
   root=NULL;
   if(filNodes){ delete filNodes; filNodes=NULL; }
->>>>>>> 3123bfe3
 }
 
 void OptLGP::initDisplay(){
   if(!views.N){
     views.resize(4);
-<<<<<<< HEAD
-    views(1) = make_shared<OrsPathViewer>("pose", 1., -1);
-    views(2) = make_shared<OrsPathViewer>("sequence", 1., -0);
-    views(3) = make_shared<OrsPathViewer>("path", .1, -1);
-    if(mlr::getParameter<bool>("LGP/displayTree", 1)){
-      int r=system("evince z.pdf &");
-      if(r) LOG(-1) <<"could not startup evince";
-    }
-    for(auto& v:views) if(v) v->copy.orsDrawJoints=v->copy.orsDrawMarkers=v->copy.orsDrawProxies=false;
-  }
-=======
     views(1) = make_shared<OrsPathViewer>("pose", .2, -1);
     views(2) = make_shared<OrsPathViewer>("sequence", .2, -1);
     views(3) = make_shared<OrsPathViewer>("path", .05, -2);
@@ -157,7 +137,6 @@
     for(auto& v:views) if(v) v->copy.orsDrawJoints=v->copy.orsDrawMarkers=v->copy.orsDrawProxies=false;
   }
   if(!dth) dth = new DisplayThread(this);
->>>>>>> 3123bfe3
 }
 
 void OptLGP::renderToVideo(uint level, const char* filePrefix){
@@ -170,16 +149,10 @@
 
   mlr::String decisions = displayFocus->getTreePathString('\n');
   for(uint i=1;i<views.N;i++){
-<<<<<<< HEAD
-    if(displayFocus->komoProblem(i) && displayFocus->komoProblem(i)->configurations.N)
-      views(i)->setConfigurations(displayFocus->komoProblem(i)->configurations);
-    else views(i)->clear();
-=======
     if(displayFocus->komoProblem(i) && displayFocus->komoProblem(i)->configurations.N){
       views(i)->setConfigurations(displayFocus->komoProblem(i)->configurations);
       views(i)->text.clear() <<displayFocus->cost <<"|  " <<displayFocus->constraints.last() <<'\n' <<decisions;
     }else views(i)->clear();
->>>>>>> 3123bfe3
   }
   //  if(node->komoProblem(2) && node->komoProblem(2)->configurations.N)
   //    seqView.setConfigurations(node->komoProblem(2)->configurations);
@@ -188,25 +161,6 @@
   //    pathView.setConfigurations(node->komoProblem(3)->configurations);
   //  else pathView.clear();
 
-<<<<<<< HEAD
-  //generate the tree pdf
-  MNodeL all = root->getAll();
-  for(auto& n:all) n->note.clear();
-
-  for(auto& n:all) if(n->isInfeasible) n->note <<"INFEASIBLE ";
-  for(auto& n:fringe_expand)      n->note <<"EXPAND ";
-  for(auto& n:terminals) n->note <<"TERMINAL ";
-  for(auto& n:fringe_pose)  n->note <<"POSE ";
-  for(auto& n:fringe_pose2) n->note <<"POSE2 ";
-  for(auto& n:fringe_seq)  n->note <<"SEQ ";
-  for(auto& n:fringe_path)  n->note <<"PATH ";
-  for(auto& n:fringe_done) n->note <<"DONE";
-
-  Graph dot=root->getGraph();
-  dot.writeDot(FILE("z.dot"));
-  int r = system("dot -Tpdf z.dot > z.pdf");
-  if(r) LOG(-1) <<"could not startup dot";
-=======
   solutions.writeAccess();
   for(uint i=0;i<solutions().N && i<6;i++){
     if(dth->gl.views.N<=i){
@@ -252,7 +206,6 @@
     dot.writeDot(FILE("z.dot"));
     _system("dot -Tpdf z.dot > z.pdf");
   }
->>>>>>> 3123bfe3
 }
 
 void OptLGP::printChoices(){
@@ -324,15 +277,6 @@
   }
 }
 
-<<<<<<< HEAD
-void OptLGP::optFixedSequence(const mlr::String& seq, bool fullPathOnly, bool collisions){
-  Graph& tmp = root->fol.KB.newSubgraph({"TMP"},{})->value;
-  mlr::String tmpseq(seq);
-  tmp.read(tmpseq);
-
-  cout <<"TMP:" <<*tmp.isNodeOfGraph <<endl;
-
-=======
 void OptLGP::optFixedSequence(const mlr::String& seq, int specificLevel, bool collisions){
   Graph& tmp = root->fol.KB.newSubgraph({"TMP"},{})->value;
   mlr::String tmpseq(seq);
@@ -340,17 +284,12 @@
 
   cout <<"TMP:" <<*tmp.isNodeOfGraph <<endl;
 
->>>>>>> 3123bfe3
   initDisplay();
 
   MNode *node = root;
 
   for(Node *actionLiteral:tmp){
-<<<<<<< HEAD
-    if(!fullPathOnly) node->optLevel(1); //optimize poses along the path
-=======
     if(specificLevel==-1 || specificLevel==1) node->optLevel(1); //optimize poses along the path
->>>>>>> 3123bfe3
     node->expand();
     MNode *next = node->getChildByAction(actionLiteral);
     if(!next) LOG(-2) <<"action '" <<*actionLiteral <<"' is not a child of '" <<*node <<"'";
@@ -359,14 +298,6 @@
     node = next;
   }
 
-<<<<<<< HEAD
-  if(!fullPathOnly) node->optLevel(1);
-  if(!fullPathOnly) node->optLevel(2);
-  node->optLevel(3, collisions);
-
-  displayFocus = node;
-  updateDisplay();
-=======
   if(specificLevel==-1 || specificLevel==1) node->optLevel(1);
   if(specificLevel==-1 || specificLevel==2) node->optLevel(2);
   if(specificLevel==-1 || specificLevel==3) node->optLevel(3, collisions);
@@ -401,7 +332,6 @@
 }
 
 void OptLGP::glDraw(OpenGL &gl){
->>>>>>> 3123bfe3
 }
 
 bool OptLGP::execChoice(mlr::String cmd){
@@ -448,28 +378,17 @@
 
 MNode *OptLGP::expandBest(int stopOnDepth){ //expand
   //    MNode *n =  popBest(fringe_expand, 0);
-<<<<<<< HEAD
-  MNode *n =  fringe_expand.popFirst();
-
-  CHECK(n,"");
-  if(stopOnDepth>0 && n->step>(uint)stopOnDepth) return NULL;
-=======
   if(!fringe_expand.N) HALT("the tree is dead!");
   MNode *n =  fringe_expand.popFirst();
 
   CHECK(n,"");
   if(stopOnDepth>0 && n->step>=(uint)stopOnDepth) return NULL;
->>>>>>> 3123bfe3
   n->expand();
   for(MNode* ch:n->children){
     if(ch->isTerminal){
       terminals.append(ch);
       MNodeL path = ch->getTreePath();
-<<<<<<< HEAD
-      for(MNode *n:path) if(!n->count(1)) fringe_pose2.append(n); //pose2 is a FIFO
-=======
       for(MNode *n:path) if(!n->count(1)) fringe_pose2.setAppend(n); //pose2 is a FIFO
->>>>>>> 3123bfe3
     }else{
       fringe_expand.append(ch);
     }
@@ -508,19 +427,11 @@
       LOG(-1) <<"opt(level=" <<level <<") has failed for the following node:";
       n->write(cout, false, true);
       LOG(-3) <<"node optimization failed";
-<<<<<<< HEAD
     }
 
     if(n->feasible(level)){
       if(addIfTerminal && n->isTerminal) addIfTerminal->append(n);
     }
-=======
-    }
-
-    if(n->feasible(level)){
-      if(addIfTerminal && n->isTerminal) addIfTerminal->append(n);
-    }
->>>>>>> 3123bfe3
     displayFocus = n;
   }
 }
@@ -531,43 +442,12 @@
 }
 
 uint OptLGP::numFoundSolutions(){
-<<<<<<< HEAD
-  return fringe_done.N;
-=======
   return fringe_solved.N;
->>>>>>> 3123bfe3
 }
 
 mlr::String OptLGP::report(bool detailed){
   MNode *bpose = getBest(terminals, 1);
   MNode *bseq  = getBest(terminals, 2);
-<<<<<<< HEAD
-  MNode *bpath = getBest(fringe_done, 3);
-
-  mlr::String out;
-  out <<"TIME= " <<mlr::cpuTime() <<" KIN= " <<COUNT_kin <<" EVALS= " <<COUNT_evals
-     <<" POSE= " <<COUNT_opt(1) <<" SEQ= " <<COUNT_opt(2) <<" PATH= " <<COUNT_opt(3)
-    <<" bestPose= " <<(bpose?bpose->cost(1):100.)
-   <<" bestSeq = " <<(bseq ?bseq ->cost(2):100.)
-  <<" pathPath= " <<(bpath?bpath->cost(3):100.)
-  <<" #solutions= " <<fringe_done.N;
-
-  if(bseq) displayFocus=bseq;
-  if(bpath) displayFocus=bpath;
-
-  if(detailed){
-    out <<"\n*** found solutions:" <<endl;
-    for(MNode *n:fringe_done) n->write(out, false, true);
-  }
-
-  return out;
-}
-
-void OptLGP::reportEffectiveJoints(){
-//  MNode *best = getBest();
-  displayFocus->komoProblem.last()->reportProblem();
-  displayFocus->komoProblem.last()->reportEffectiveJoints();
-=======
   MNode *bpath = getBest(fringe_solved, 3);
 
   mlr::String out;
@@ -587,18 +467,18 @@
   }
 
   return out;
->>>>>>> 3123bfe3
+}
+
+void OptLGP::reportEffectiveJoints(){
+//  MNode *best = getBest();
+  if(!displayFocus->komoProblem.last()) return;
+  displayFocus->komoProblem.last()->reportProblem();
+  displayFocus->komoProblem.last()->reportEffectiveJoints();
 }
 
 void OptLGP::step(){
   expandBest();
 
-<<<<<<< HEAD
-  if(rnd.uni()<.5) optBestOnLevel(l_pose, fringe_pose, &fringe_seq, &fringe_pose);
-  optFirstOnLevel(l_pose, fringe_pose2, &fringe_seq);
-  optBestOnLevel(l_seq, fringe_seq, &fringe_path, NULL);
-  optBestOnLevel(l_path, fringe_path, &fringe_done, NULL);
-=======
   uint numSol = fringe_solved.N;
 
   if(rnd.uni()<.5) optBestOnLevel(l_pose, fringe_pose, &fringe_seq, &fringe_pose);
@@ -612,7 +492,6 @@
     solutions.set()->append(new OptLGP_SolutionData(fringe_solved.last()));
     solutions.set()->sort(sortComp2);
   }
->>>>>>> 3123bfe3
 
   //-- update queues (if something got infeasible)
   clearFromInfeasibles(fringe_expand);
@@ -626,11 +505,7 @@
     mlr::String out=report();
     fil <<out <<endl;
     if(verbose>1) cout <<out <<endl;
-<<<<<<< HEAD
-    if(verbose>2 && !(numSteps%10)) updateDisplay();
-=======
     if(verbose>2 && !(numSteps%1)) updateDisplay();
->>>>>>> 3123bfe3
   }
   numSteps++;
 }
@@ -638,21 +513,6 @@
 void OptLGP::buildTree(uint depth){
   init();
 
-<<<<<<< HEAD
-  mlr::timerRead(true);
-  for(uint k=0;;k++){
-    MNode *b = expandBest(depth);
-    if(!b) return;
-
-    if(verbose>0){
-      mlr::String out=report();
-      fil <<out <<endl;
-      if(verbose>1) cout <<out <<endl;
-      //            if(verbose>2) updateDisplay();
-    }
-    //        if(!(k%1000)) cout <<" #= " <<k <<" d= " <<b->step <<' ' <<mlr::timerRead(true) <<endl;
-    //        mlr::wait();
-=======
   if(verbose>0){
     cout <<"BULDING TREE to depth " <<depth <<endl;
   }
@@ -677,7 +537,6 @@
   for(MNode *a:terminals){
     cout <<"solution " <<i <<": " <<a->getTreePathString() <<endl;
     i++;
->>>>>>> 3123bfe3
   }
 }
 
@@ -692,27 +551,13 @@
 
 void OptLGP::run(uint steps){
   init();
-<<<<<<< HEAD
-=======
 
   uint stopSol = mlr::getParameter<uint>("stopSol", 12);
   double stopTime = mlr::getParameter<double>("stopTime", 400.);
->>>>>>> 3123bfe3
 
   for(uint k=0;k<steps;k++){
     step();
 
-<<<<<<< HEAD
-    if(fringe_done.N>10) break;
-  }
-
-  if(verbose>0) report(true);
-
-  //this generates the movie!
-  if(verbose>2) renderToVideo();
-
-  if(verbose>2) views.clear();
-=======
     if(fringe_solved.N>=stopSol) break;
     if(COUNT_time>stopTime) break;
   }
@@ -776,6 +621,8 @@
   uint l=3;
   mlr::Array<mlr::Geom*>& geoms = _GeomStore()->geoms;
 
+  if(!paths(l).N) return;
+
   for(uint i=0; i<geomIDs.N; i++){
     if(displayStep >= paths(l).d0) displayStep = 0;
     mlr::Transformation &X = paths(l)(displayStep, i);
@@ -785,5 +632,4 @@
 
     geoms(geomIDs(i))->glDraw(gl);
   }
->>>>>>> 3123bfe3
 }