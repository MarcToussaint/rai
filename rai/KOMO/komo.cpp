--- conflicted
+++ resolved
@@ -658,14 +658,10 @@
     uintA selectedBodies;
     for(rai::Joint *j:world.fwdActiveJoints) if(j->type!=rai::JT_time && j->qDim()>0) selectedBodies.append(j->frame.ID);
     TaskMap *map = new TM_qItself(selectedBodies);
-<<<<<<< HEAD
 #else
     TaskMap *map = new TM_qItself;
 #endif
-    if(!hardConstrained) setTask(startTime, endTime, map, OT_sumOfSqr, NoArr, prec, 1);
-=======
     if(!hardConstrained) setTask(startTime, endTime, map, OT_sos, NoArr, prec, 1);
->>>>>>> 9b8b4931
     else setTask(startTime, endTime, map, OT_eq, NoArr, prec, 1);
   }
   //#    _MinSumOfSqr_qItself_vel(MinSumOfSqr qItself){ order=1 time=[0.98 1] scale=1e1 } #slow down
