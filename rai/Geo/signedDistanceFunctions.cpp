#include "signedDistanceFunctions.h"

#include "../Gui/opengl.h"
#include "../Optim/newton.h"

#include <math.h>

//===========================================================================

arr SDF::eval(const arr& samples){
  CHECK_EQ(samples.nd, 2, "");
  CHECK_EQ(samples.d1, 3, "");
  arr y(samples.d0);
  for(uint i=0;i<y.N;i++) y.elem(i) = f(NoArr, NoArr, samples[i]);
  return y;
}

floatA SDF::evalFloat(const arr& samples){
  CHECK_EQ(samples.nd, 2, "");
  CHECK_EQ(samples.d1, 3, "");
  floatA y(samples.d0);
  for(uint i=0;i<y.N;i++) y.elem(i) = f(NoArr, NoArr, samples[i]);
  return y;
}

void SDF::viewSlice(OpenGL& gl, double z, const arr& lo, const arr& hi){
  gl.resize(505, 505);

  arr samples = ::grid({lo(0), lo(1), z}, {hi(0), hi(1), z}, {100, 100, 0});
  arr values = eval(samples);
  values.reshape(101,101);
  gl.displayRedBlue(values, false, 5.);
}

void SDF::animateSlices(const arr& lo, const arr& hi, double wait){
  OpenGL gl;
  for(double z=lo(2);z<=hi(2);z += (hi(2)-lo(2))/20.){
    viewSlice(gl, z, lo, hi);
    gl.text <<" z=" <<z;
    if(wait<0.) gl.watch();
    else{
      gl.update();
      if(wait) rai::wait(wait);
    }
  }
}

arr SDF::projectNewton(const arr& x0, double maxStep, double regularization){
  ScalarFunction distSqr = [this, &x0, regularization](arr& g, arr& H, const arr& x){
    double d = f(g, H, x);
    if(!!H) H *= 2.*d;
    if(!!H) H += 2.*(g^g);
    if(!!g) g *= 2.*d;


    double w=regularization;
    arr c = (x-x0);
    if(!!g) g += (2.*w)*c;
    if(!!H) H += (2.*w)*eye(3);

    return d*d + w*sumOfSqr(c);
  };

  arr y = x0;
//  checkGradient(distSqr, y, 1e-6);
//  checkHessian(distSqr, y, 1e-6);
//  checkGradient(*this, y, 1e-6);
//  checkHessian(*this, y, 1e-6);

  OptNewton newton(y, distSqr, rai::OptOptions()
                   .set_verbose(0)
                   .set_maxStep(maxStep)
                   .set_damping(1e-10) );
  newton.run();

  checkGradient(distSqr, y, 1e-4);
//  checkHessian(distSqr, y, 1e-6);
//  checkGradient(*this, y, 1e-6);
//  checkHessian(*this, y, 1e-6);

  return y;
}

//===========================================================================

double SDF_Sphere::f(arr& g, arr& H, const arr& x) {
  arr d = x-conv_vec2arr(pose.pos);
  double len = length(d);
  double eps=1e-10;
  if(!!g) g = d/(len+eps);
  if(!!H) H = 1./(len+eps) * (eye(3) - (g^g));
  return len-r;
}

//===========================================================================

//double DistanceFunction_InfCylinder::fs(arr& g, arr& H, const arr& x){
//  z = z / length(z);
//  arr a = (x-c) - scalarProduct((x-c), z) * z;
//  arr I(x.d0,x.d0);
//  uint i;
//  double na = length(a);

//  if(!!g) g = s*a/na;
//  if(!!H){
//    I.setZero();
//    for(i=0;i<x.d0;++i) I(i,i)=1;
//    H = s/na * (I - z*(~z) - 1/(na*na) * a*(~a));
//  }
//  return s*(na-r);
//}

//===========================================================================

double SDF_Cylinder::f(arr& g, arr& H, const arr& x) {
  arr z = conv_vec2arr(pose.rot.getZ());
  arr c = conv_vec2arr(pose.pos);
  double zcoord = scalarProduct(x-c, z);
  arr b = zcoord * z;
  arr a = (x-c) - b;
  arr I(3, 3);
  double la = length(a);
  double lb = length(b);
  arr aaTovasq = 1/(la*la) * (a^a);
  arr zzT = z^z;

  if(la<1e-10){
    if(!!H) H.resize(x.N, x.N).setZero();
    if(zcoord > .5*size_z){
      if(!!g) g = z;
      return zcoord - .5*size_z;
    }else if(-zcoord > .5*size_z) {
      if(!!g) g = -z;
      return (-zcoord - .5*size_z);
    }else{
      if(!!g) g.resize(x.N).setZero();
      return -r;
    }
  }

  if(lb < size_z/2.) {   // x projection on z is inside cyl
    if(la<r && (size_z/2.-lb)<(r-la)) { // x is INSIDE the cyl and closer to the lid than the wall
      if(!!g) g = 1./lb*b; //z is unit: s*z*|z|*sgn(b*z) = s*b/nb
      if(!!H) { I.setZero(); H=I; }
      return lb-size_z/2.;
    } else { // closer to the side than to a lid (inc. cases in- and outside the tube, because (r-na)<0 then)
      if(!!g) g = a/la;
      if(!!H) {
        I.setId(3);
        H = 1./la * (I - zzT - aaTovasq);
      }
      return la-r;
    }
  } else { // x projection on z is outside cylinder
    if(la < r) {  // inside the infinite cylinder
      if(!!g) g = b/lb;
      if(!!H) H.resize(3, 3).setZero();
      return lb-size_z/2.;
    } else { // outside the infinite cyl
      arr v =  b/lb * (lb-size_z/2.)  + a/la * (la-r); //MT: good! (note: b/nb is the same as z) SD: well, b/nb is z or -z.
      double nv=length(v);
      if(!!g) g = v/nv;
      if(!!H) {
        I.setId(3);
        arr dvdx = (la-r)/la*(I - zzT - aaTovasq)
                   + aaTovasq + zzT;
        H = 1./nv* (dvdx - 1/nv/nv * (v^v) * (~dvdx));
      }
      return nv;
    }
  }
  HALT("You shouldn't be here!");
}

//===========================================================================

double SDF_Capsule::f(arr& g, arr& H, const arr& x) {
  arr z = conv_vec2arr(pose.rot.getZ());
  arr c = conv_vec2arr(pose.pos);
  double zcoord = scalarProduct(x-c, z);
  arr b = zcoord * z;
  arr a = (x-c) - b;
  arr I(3, 3);
  double la = length(a);

  if(la<1e-10){
    if(!!H) H.resize(x.N, x.N).setZero();
    if(zcoord > .5*size_z){
      if(!!g) g = z;
      return zcoord - .5*size_z - r;
    }else if(-zcoord > .5*size_z) {
      if(!!g) g = -z;
      return (-zcoord - .5*size_z) - r;
    }else{
      if(!!g) g.resize(x.N).setZero();
      return -r;
    }
  }

  arr aaTovasq = 1/(la*la) * (a^a);
  arr zzT = z^z;

  if(zcoord <= .5*size_z && zcoord >= -.5*size_z) {   // x projection on z is inside line
    if(!!g) g = a/la;
    if(!!H) {
      I.setId(3);
      H = 1./la * (I - zzT - aaTovasq);
    }
    return la-r;
  } else { // x projection on z is outside line
    arr v;
    if(zcoord>0.) v=c+(0.5*size_z)*z;
    else  v=c-(0.5*size_z)*z;
    arr d = x-v;
    double len=length(d);
    if(!!g) g = d/len;
    if(!!H) H = 1./len * (eye(3) - (d^d)/(len*len));
    return len-r;
  }
  HALT("You shouldn't be here!");
}

//===========================================================================

/// dx, dy, dz are box-wall-coordinates: width=2*dx...; t is box transform; x is query point in world
void closestPointOnBox(arr& closest, arr& signs, const rai::Transformation& t, double dx, double dy, double dz, const arr& x) {
  arr rot = t.rot.getArr();
  arr x_rel = (~rot)*(x-conv_vec2arr(t.pos)); //point in box coordinates
  arr dim = {dx, dy, dz};
  signs.resize(3);
  signs.setZero();
  closest = x_rel;
  arr del_abs = fabs(x_rel)-dim;
  if(max(del_abs)<0.) { //inside
    uint side=argmax(del_abs); //which side are we closest to?
    //in positive or neg direction?
    if(x_rel(side)>0) { closest(side) = dim(side);  signs(side)=+1.; }
    else             { closest(side) =-dim(side);  signs(side)=-1.; }
  } else { //outside
    for(uint side=0; side<3; side++) {
      if(closest(side)<-dim(side)) { signs(side)=-1.; closest(side)=-dim(side); }
      if(closest(side)> dim(side)) { signs(side)=+1.; closest(side)= dim(side); }
    }
  }
  closest = rot*closest + t.pos.getArr();
}

//===========================================================================

double SDF_ssBox::f(arr& g, arr& H, const arr& x) {
  arr rot = pose.rot.getArr();
  arr x_rel = (~rot)*(x-conv_vec2arr(pose.pos)); //point in box coordinates
  arr box = .5*size;
  if(r) box -= r;

  arr closest = x_rel;
  arr del_abs = fabs(x_rel)-box;
  bool inside=true;
  //-- find closest point on box
  if(max(del_abs)<0.) { //inside
    uint side=argmax(del_abs); //which side are we closest to?
    if(x_rel(side)>0) closest(side) = box(side);  else  closest(side)=-box(side); //in positive or neg direction?
  } else { //outside
    inside = false;
    closest = elemWiseMax(-box, closest);
    closest = elemWiseMin(box, closest);
  }

 //-- distance to closest point
  arr del = x_rel-closest;
  double d = length(del);
  if(inside) d *= -1.;
  if(!!g) g = rot*del/d; //transpose(R) rotates the gradient back to world coordinates
  if(!!H) {
    if(inside) { //inside
      H.resize(3, 3).setZero();
    } else { //outside
      if(min(del_abs)>0.) { //outside on all 3 axis
        H = 1./d * (eye(3) - (del^del)/(d*d));
      } else {
        arr edge=del_abs;
        for(double& z: edge) z=(z<0.)?0.:1.;
        if(sum(edge)<=1.1) { //closest to the plane (equals 1.)
          H.resize(3, 3).setZero();
        } else { //closest to an edge
          edge = 1.-edge;
          H = 1./d * (eye(3) - (del^del)/(d*d) - (edge^edge));
        }
      }
      H = rot*H*(~rot);
    }
  }

  return d-r;
}

//===========================================================================

double SDF_ssSomething::f(arr& g, arr& H, const arr& x){
  return (*something)(g, H, x)-r;
}

//===========================================================================

double interpolate1D(double v0, double v1, double x){
  return v0*(1.-x) + v1*x;
}

double interpolate2D(double v00, double v10, double v01, double v11, double x, double y){
  double s = interpolate1D(v00, v10, x);
  double t = interpolate1D(v01, v11, x);
  return interpolate1D(s, t, y);
}

double interpolate3D(double v000, double v100, double v010, double v110, double v001, double v101, double v011, double v111, double x, double y, double z) {
  double s = interpolate2D(v000, v100, v010, v110, x, y);
  double t = interpolate2D(v001, v101, v011, v111, x, y);
  return interpolate1D(s, t, z);
}

SDF_GridData::SDF_GridData(SDF& f, const arr& _lo, const arr& _up, const uintA& res)
  : lo(_lo), up(_up) {
  //compute grid data
  arr samples = ::grid(lo, up, res);
  arr values = f.eval(samples);
  copy(gridData, values);
  gridData.reshape({res(0)+1, res(1)+1, res(2)+1});
}

double SDF_GridData::f(arr& g, arr& H, const arr& x){
  arr rot = pose.rot.getArr();
  arr x_rel = (~rot)*(x-conv_vec2arr(pose.pos)); //point in box coordinates

  arr gBox, HBox;
  boolA clipped = {false, false, false};
  double fBox=0.;
<<<<<<< HEAD
  for(uint i=0;i<3;i++){ //check outside box
    double margin=.001;
    if(!boundCheck(x_rel, lo+margin, up-margin, 0., false)){
      boundClip(x_rel, lo+margin, up-margin);
      arr size = up - lo - 2.*margin;
      arr center = .5*(up+lo);
      rai::Transformation boxPose=pose;
      boxPose.addRelativeTranslation(center);
      SDF_ssBox B(boxPose, size);
      fBox = B.f(gBox, HBox, x);
      CHECK(fBox>=0., "");
=======
  double eps=.001;
  if(!boundCheck(x_rel, lo+eps, up-eps, 0., false)){ //check outside box
//    boundClip(x_rel, lo+eps, up-eps);
    //clip -- and memorize which are clipped!
    for(uint i=0; i<3; i++) {
      if(x_rel(i)<lo.elem(i)+eps){ x_rel.elem(i) = lo.elem(i)+eps; clipped.elem(i)=true; }
      if(x_rel(i)>up.elem(i)-eps){ x_rel.elem(i) = up.elem(i)-eps; clipped.elem(i)=true; }
>>>>>>> fe0c2ca0
    }
    arr size = up - lo - 2.*eps;
    arr center = .5*(up+lo);
    rai::Transformation boxPose=pose;
    boxPose.addRelativeTranslation(center);
    SDF_ssBox B(boxPose, size);
    fBox = B.f(gBox, HBox, x);
    CHECK(fBox>=0., "");
  }

  arr res = arr{(double)gridData.d0-1, (double)gridData.d1-1, (double)gridData.d2-1};
  res /= (up-lo);
  arr fidx = (x_rel-lo) % res;

  arr frac(3), idx(3);
  for(uint i=0;i<3;i++) frac(i) = modf(fidx(i), &idx(i));

  int _x = idx(0);
  int _y = idx(1);
  int _z = idx(2);
  double dx = frac(0);
  double dy = frac(1);
  double dz = frac(2);

  if(_x+1==(int)gridData.d0 && dx<1e-10){ _x--; dx=1.; }
  if(_y+1==(int)gridData.d1 && dy<1e-10){ _y--; dy=1.; }
  if(_z+1==(int)gridData.d2 && dz<1e-10){ _z--; dz=1.; }

  double v000 = gridData(_x+0,_y+0,_z+0);
  double v100 = gridData(_x+1,_y+0,_z+0);
  double v010 = gridData(_x+0,_y+1,_z+0);
  double v110 = gridData(_x+1,_y+1,_z+0);
  double v001 = gridData(_x+0,_y+0,_z+1);
  double v101 = gridData(_x+1,_y+0,_z+1);
  double v011 = gridData(_x+0,_y+1,_z+1);
  double v111 = gridData(_x+1,_y+1,_z+1);

#if 1
  double f = interpolate3D(v000, v100, v010, v110, v001, v101, v011, v111,
                           dx,dy,dz);
#else
  arr wx = {1.-dx, dx};
  arr wy = {1.-dy, dy};
  arr wz = {1.-dz, dz};
  arr coeffs = (wx ^ wy) ^ wz;
  arr values = { v000, v100, v010, v110, v001, v101, v011, v111 };
  double f = scalarProduct(coeffs, values);
#endif

  if(!!g){
    g.resize(3).setZero();
    if(!clipped(0)) g(0) = interpolate2D(v100,v110,v101,v111, dy,dz) - interpolate2D(v000,v010,v001,v011, dy,dz);
    if(!clipped(1)) g(1) = interpolate2D(v010,v110,v011,v111, dx,dz) - interpolate2D(v000,v100,v001,v101, dx,dz);
    if(!clipped(2)) g(2) = interpolate2D(v001,v101,v011,v111, dx,dy) - interpolate2D(v000,v100,v010,v110, dx,dy);
    g *= res;
    g = rot*g;
  }

  if(!!H){
    H.resize(3,3).setZero();
  }

<<<<<<< HEAD
  double boxFactor=20.;
=======
>>>>>>> fe0c2ca0
  if(fBox){
    double boxFactor=1.;
    f += boxFactor * fBox;
    if(!!g) g += boxFactor * gBox;
    if(!!H) H += boxFactor * HBox;
  }

  return f;
}

void SDF_GridData::write(std::ostream& os) const {
  lo.writeTagged(os,"lo");
  up.writeTagged(os,"up");
  gridData.writeTagged(os, "sdf", true);
}

void SDF_GridData::read(std::istream& is){
  lo.readTagged(is,"lo");
  up.readTagged(is,"up");
  gridData.readTagged(is, "sdf");
}

//===========================================================================

double SDF_SuperQuadric::f(arr& g, arr& H, const arr& x) {
  double fx=0;
  if(!!g) g.resize(3).setZero();
  if(!!H) H.resize(3,3).setZero();
  for(uint i=0;i<3;i++){
    double s=size.elem(i);
    double z=x.elem(i)/s;
    if(z<0.){ z*=-1.; s*=-1.; }
//    double sign=rai::sign(z);
    fx += pow(z, degree);
    if(!!g) g(i) += degree*pow(z, degree-1.)/s;
    if(!!H) H(i,i) += degree*(degree-1.)*pow(z, degree-2.)/(s*s);
  }

  return fx-1.;
}

//===========================================================================

ScalarFunction DistanceFunction_SSBox = [](arr& g, arr& H, const arr& x) -> double{
  // x{0,2} are box-wall-coordinates, not width!
  CHECK_EQ(x.N, 14, "query-pt + abcr + pose");
  rai::Transformation t;
  t.pos.set(x({7, 9}));
  t.rot.set(x({10, 13}));
  t.rot.normalize();
  arr closest, signs;
  closestPointOnBox(closest, signs, t, x(3), x(4), x(5), x({0, 2}));
  arr grad = x({0, 2}) - closest;
  double d = length(grad);
  grad /= d;
  d -= x(6);
  if(!!g) {
    g.resize(14);
    g.setZero();
    g({0, 2}) = grad;
    g({7, 9}) = - grad;
    g({3, 5}) = - signs%(rai::Vector(grad) / t.rot).getArr();
    g(6) = -1.;
    g({10, 13}) = ~grad*crossProduct(t.rot.getJacobian(), (x({0, 2})-t.pos.getArr()));
    g({10, 13}) /= -sqrt(sumOfSqr(x({10, 13}))); //account for the potential non-normalization of q
  }
  return d;
};


double SDF_Torus::f(arr& g, arr& H, const arr& _x){
    double x=_x(0), y=_x(1), z=_x(2);
    double r=sqrt(x*x + y*y);
    return z*z + (1.-r)*(1.-r) - .1;
}<|MERGE_RESOLUTION|>--- conflicted
+++ resolved
@@ -334,19 +334,6 @@
   arr gBox, HBox;
   boolA clipped = {false, false, false};
   double fBox=0.;
-<<<<<<< HEAD
-  for(uint i=0;i<3;i++){ //check outside box
-    double margin=.001;
-    if(!boundCheck(x_rel, lo+margin, up-margin, 0., false)){
-      boundClip(x_rel, lo+margin, up-margin);
-      arr size = up - lo - 2.*margin;
-      arr center = .5*(up+lo);
-      rai::Transformation boxPose=pose;
-      boxPose.addRelativeTranslation(center);
-      SDF_ssBox B(boxPose, size);
-      fBox = B.f(gBox, HBox, x);
-      CHECK(fBox>=0., "");
-=======
   double eps=.001;
   if(!boundCheck(x_rel, lo+eps, up-eps, 0., false)){ //check outside box
 //    boundClip(x_rel, lo+eps, up-eps);
@@ -354,7 +341,6 @@
     for(uint i=0; i<3; i++) {
       if(x_rel(i)<lo.elem(i)+eps){ x_rel.elem(i) = lo.elem(i)+eps; clipped.elem(i)=true; }
       if(x_rel(i)>up.elem(i)-eps){ x_rel.elem(i) = up.elem(i)-eps; clipped.elem(i)=true; }
->>>>>>> fe0c2ca0
     }
     arr size = up - lo - 2.*eps;
     arr center = .5*(up+lo);
@@ -417,10 +403,6 @@
     H.resize(3,3).setZero();
   }
 
-<<<<<<< HEAD
-  double boxFactor=20.;
-=======
->>>>>>> fe0c2ca0
   if(fBox){
     double boxFactor=1.;
     f += boxFactor * fBox;
