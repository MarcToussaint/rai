/*  ------------------------------------------------------------------
    Copyright (c) 2011-2020 Marc Toussaint
    email: toussaint@tu-berlin.de

    This code is distributed under the MIT License.
    Please see <root-path>/LICENSE for details.
    --------------------------------------------------------------  */

#pragma once

#include "../Core/array.h"

#include <iostream>

namespace rai {

//===========================================================================
/// a 3D vector (double[3])
struct Vector {
  double x, y, z;
  bool isZero;

  Vector() {}
  Vector(int zero) { CHECK_EQ(zero, 0, "this is only for initialization with zero"); setZero(); }
  Vector(double x, double y, double z) { set(x, y, z); }
  Vector(const Vector& v) { set(v.x, v.y, v.z); }
  Vector(const double* p) { set(p); }
  Vector(const arr& x) { CHECK_EQ(x.N, 3, "");  set(x.p); }
  Vector(const floatA& x) { CHECK_EQ(x.N, 3, "");  set(x(0), x(1), x(2)); }
  double* p() { return &x; }
  bool operator!() const;

  double& operator()(uint i);
  void set(double, double, double);
  void set(const arr& x) { CHECK_EQ(x.N, 3, "");  set(x.p); }
  void set(const std::vector<double>& x) { CHECK_EQ(x.size(), 3, "");  set(x.data()); }
  void set(const double*);
  void setZero();
  void setRandom(double range=1.);
  void normalize();
  void setLength(double);
  void makeNormal(const Vector&);
  void makeColinear(const Vector&);

  double diffZero() const;
  void checkZero() const;
  bool isNormalized() const;
  double isColinear(const Vector&) const;
  double length() const;
  double lengthSqr() const;
  double angle(const Vector&) const;
  double radius() const;
  double phi() const;
  double theta() const;
  arr getArr() const { return arr(&x, 3, false); }

  Vector getNormalVectorNormalToThis() const;
  void generateOrthonormalSystem(Vector& u, Vector& v) const;
  arr generateOrthonormalSystemMatrix() const;

  void write(std::ostream&) const;
  void read(std::istream&);
};

/// a matrix in 3D (double[9])
struct Matrix {
  double m00, m01, m02, m10, m11, m12, m20, m21, m22;

  Matrix() {}
  Matrix(int zero) { CHECK_EQ(zero, 0, "this is only for initialization with zero"); setZero(); }
  Matrix(const arr& m) { CHECK_EQ(m.N, 9, "");  set(m.p); }
  Matrix(const Matrix& m) : m00(m.m00), m01(m.m01), m02(m.m02), m10(m.m10), m11(m.m11), m12(m.m12), m20(m.m20), m21(m.m21), m22(m.m22) {}
  double* p() { return &m00; }
  arr getArr() const { return arr(&m00, 9, true).reshape(3,3); }

  void set(double* m);
  void setZero();
  void setRandom(double range=1.);
  void setId();
  void setDiag(const arr& diag);
  void setFrame(Vector&, Vector&, Vector&);
  void setInvFrame(Vector&, Vector&, Vector&);
  void setXrot(double);
  void setSkew(const Vector&);
  void setExponential(const Vector&);
  void setOdeMatrix(double*);
  void setTensorProduct(const Vector&, const Vector&);

  double diffZero() const;

  bool isDiagonal() const { return !m01 && !m02 && !m10 && !m12 && !m20 && !m21; }

  void write(std::ostream&) const;
  void read(std::istream&);
};

/// a quaternion (double[4])
struct Quaternion {
  double w, x, y, z;
  bool isZero;

  Quaternion() {}
  Quaternion(int zero) { CHECK_EQ(zero, 0, "this is only for initialization with zero"); setZero(); }
  Quaternion(double w, double x, double y, double z) { set(w, x, y, z); }
  Quaternion(const arr& q) { CHECK_EQ(q.N, 4, "");  set(q.p); }
  Quaternion(const Quaternion& q) { set(q.w, q.x, q.y, q.z); }
  double* p() { return &w; }

  double& operator()(uint i) { CHECK(i<4, "out of range"); return (&w)[i]; }
  void set(double w, double x, double y, double z);
  void set(const arr& q);
  void set(const std::vector<double>& x) { CHECK_EQ(x.size(), 4, "");  set(x.data()); }
  void set(const double* p);
  void setZero();
  Quaternion& setRandom();
  void setDeg(double degree, double axis0, double axis1, double axis2);
  void setDeg(double degree, const Vector& axis);
  void setRad(double radians, double axis0, double axis1, double axis2);
  void setRad(double radians, const Vector& axis);
  void setRad(double angle);
  void setRadX(double radians);
  void setRadY(double radians);
  void setRadZ(double radians);
  Quaternion& setRpy(double r, double p, double y);
  void setVec(Vector w);
  void setMatrix(double* m);
  void setMatrix(const arr& R) { CHECK_EQ(R.N, 9, ""); setMatrix(R.p); }
  void setDiff(const Vector& from, const Vector& to);
  void setInterpolate(double t, const Quaternion& a, const Quaternion b);
  void add(const Quaternion b, double w_b=1., double w_this=1.);
  Quaternion& invert();
  void flipSign();
  void normalize();
  void multiply(double f);
  void alignWith(const Vector& v);

  void addX(double radians);
  void addY(double radians);
  Quaternion& addZ(double radians);
  void append(const Quaternion& q);

  double diffZero() const;
  double sqrDiffZero() const;
  void checkZero() const;
  double sqrDiff(const Quaternion& q2) const;
  double normalization() const;
  bool isNormalized() const;
  double getDeg() const;
  double getRad() const;
  void getDeg(double& degree, Vector& axis) const;
  void getRad(double& angle, Vector& axis) const;
  Vector getVec() const;
  Vector getX() const;
  Vector getY() const;
  Vector getZ() const;
  Matrix getMatrix() const;
  arr    getArr() const;
  arr    getArr4d() const { return arr(&w, 4, false); }
  double* getMatrix(double* m) const;
  double* getMatrixOde(double* m) const; //in Ode foramt: 3x4 memory storae
  double* getMatrixGL(double* m) const;  //in OpenGL format: transposed 4x4 memory storage
  double getRoll_X() const;
  double getPitch_Y() const;
  double getYaw_Z() const;
  arr getEulerRPY() const;
  void applyOnPointArray(arr& pts) const;

  arr getJacobian() const;
  arr getMatrixJacobian() const;

  arr getQuaternionMultiplicationMatrix() const; //turns a RHS(!) quat multiplication into a LHS(!) matrix multiplication

  void writeNice(std::ostream& os) const;
  void write(std::ostream& os) const;
  void read(std::istream& is);
};

/// a transformation in 3D (position, orientation)
struct Transformation {
  Vector pos;     ///< position (translation)
  Quaternion rot; ///< orientation

  Transformation() {}
  Transformation(int zero) { CHECK_EQ(zero, 0, "this is only for initialization with zero"); setZero(); }
  Transformation(const Vector _pos, const Quaternion _rot) : pos(_pos), rot(_rot) {}
  Transformation(const Transformation& t) : pos(t.pos), rot(t.rot) {}
  Transformation(const char* init) { setText(init); }
  Transformation(const arr& t) { set(t); }
#pragma GCC diagnostic push
#pragma GCC diagnostic ignored "-Wclass-memaccess"
  void operator=(const Transformation& f) { memcpy(this, &f, sizeof(Transformation)); }
#pragma GCC diagnostic pop
  bool operator!() const;

  Transformation& setZero();
  Transformation& setText(const char* txt);
  void set(const double* p);
  void set(const arr& t);
  Transformation& setRandom();
  void setInverse(const Transformation& f);
  void setDifference(const Transformation& from, const Transformation& to);
  void setInterpolate(double t, const Transformation& a, const Transformation b);
  void setAffineMatrix(const double* m);

  bool isZero() const;
  double diffZero() const;
  void checkNan() const;

  Transformation& addRelativeTranslation(const Vector& t);
  Transformation& addRelativeTranslation(double x, double y, double z);
  void addRelativeRotation(const Quaternion&);
  void addRelativeRotationDeg(double degree, double x, double y, double z);
  void addRelativeRotationRad(double rad, double x, double y, double z);
  void addRelativeRotationQuat(double w, double x, double y, double z);

  void appendTransformation(const Transformation& f);     // this = this * f
  void appendInvTransformation(const Transformation& f);     // this = this * f^{-1}

  double* getAffineMatrix(double* m) const;         // 4x4 matrix with 3x3=rotation and right-column=translation
  arr getAffineMatrix() const;                      // 4x4 matrix with 3x3=rotation and right-column=translation
  double* getInverseAffineMatrix(double* m) const;  // 4x4 matrix with 3x3=R^{-1}   and bottom-row=R^{-1}*translation
  arr getInverseAffineMatrix() const;
  double* getAffineMatrixGL(double* m) const;       // in OpenGL format (transposed memory storage!!)
  double* getInverseAffineMatrixGL(double* m) const;// in OpenGL format (transposed memory storage!!)
  arr getArr7d() const;
  arr getWrenchTransform() const;

  void applyOnPoint(arr& pt) const;
  arr& applyOnPointArray(arr& pts) const;

  void write(std::ostream& os) const;
  void read(std::istream& is);
};

/// includes linear & angular velocities
struct DynamicTransformation : Transformation {
  Vector vel;     ///< linear velocity
  Vector angvel;  ///< angular velocity
  bool zeroVels;    ///< velocities are identically zero

  DynamicTransformation() {}
  DynamicTransformation(int zero) { CHECK_EQ(zero, 0, "this is only for initialization with zero"); setZero(); }
  DynamicTransformation(const DynamicTransformation& t) : Transformation(t), vel(t.vel), angvel(t.angvel), zeroVels(t.zeroVels) {}
  DynamicTransformation(const char* init);

  DynamicTransformation& setZero();
  DynamicTransformation& setText(const char* txt);
  void setRandom();
  void setInverse(const DynamicTransformation& f);
  void setDifference(const DynamicTransformation& from, const DynamicTransformation& to);
  void setAffineMatrix(const double* m);

  bool isZero() const;
  double diffZero() const;

  void addRelativeTranslation(double x, double y, double z);
  void addRelativeTranslation(const Vector& x_rel);
  void addRelativeVelocity(double x, double y, double z);
  void addRelativeAngVelocityDeg(double degree, double x, double y, double z);
  void addRelativeAngVelocityRad(double rad, double x, double y, double z);
  void addRelativeAngVelocityRad(double wx, double wy, double wz);

  void appendTransformation(const DynamicTransformation& f);     // this = this * f
  void appendInvTransformation(const DynamicTransformation& f);     // this = this * f^{-1}

  void write(std::ostream& os) const;
  void read(std::istream& is);
};

/// a camera projection in 3D
struct Camera {
  Transformation X;
  Vector foc;

  float heightAbs;
  float focalLength;
  float whRatio;
  float zNear, zFar;

  Camera();

  void setZero();
  void setHeightAngle(float a);
  void setHeightAbs(float h);
  void setZRange(float znear, float zfar);
  void setWHRatio(float ratio);
  void setFocalLength(float f);
  void setPosition(float x, float y, float z);
  void setOffset(float x, float y, float z);
  void setKinect();
  void setDefault();

  void focusOrigin();
  void focus(float x, float y, float z, bool makeUpright=false);
  void focus(const Vector& v, bool makeUpright=false);
  void focus();
  void watchDirection(const Vector& d);
  void upright(const Vector& up=Vector(0, 0, 1));

  //-- projection matrix stuff
  void glSetProjectionMatrix() const;
  arr getGLProjectionMatrix() const;
  arr getProjectionMatrix() const;
  arr getInverseProjectionMatrix() const;
  double glConvertToTrueDepth(double d) const;
  double glConvertToLinearDepth(double d) const;
  void project2PixelsAndTrueDepth(arr& x, double width, double height) const;
  void unproject_fromPixelsAndTrueDepth(arr& x, double width, double height) const;
  void unproject_fromPixelsAndGLDepth(arr& x, uint width, uint height) const;

  arr getIntrinsicMatrix(double W, double H) const;

  //retired
  void setCameraProjectionMatrix(const arr& P); //P is in standard convention -> computes fixedProjectionMatrix in OpenGL convention from this

<<<<<<< HEAD
  void read(Graph& ats);
  void report(ostream& os=cout);
=======
  void report(std::ostream& os=std::cout);
>>>>>>> a75c9726
};

//===========================================================================
//
// operators
//

// C-style
void mult(Vector& a, const Quaternion& b, const Vector& c, bool add); //a += b*c (for add=true)
double sqrDistance(const rai::Vector& a, const rai::Vector& b);
// quaternion methods
double quat_scalarProduct(const rai::Quaternion& a, const rai::Quaternion& b);
// differentiable operations:
void quat_concat(arr& y, arr& Ja, arr& Jb, const arr& A, const arr& B);
void quat_normalize(arr& y, arr& J, const arr& a);
void quat_getVec(arr& y, arr& J, const arr& A);
/// return the difference of two orientations as a 3D-rotation-vector,
/// optionally also return the 'Jacobians' w.r.t. q1 and q2, but in terms
/// of a 'cross-product-matrix'
void quat_diffVector(arr& y, arr& Ja, arr& Jb, const arr& a, const arr& b);

// VECTOR
double  operator*(const Vector&, const Vector&);
Vector  operator^(const Vector&, const Vector&);
Vector  operator+(const Vector&, const Vector&);
Vector  operator-(const Vector&, const Vector&);
Vector  operator*(double, const Vector&);
Vector  operator*(const Vector&, double);
Vector  operator/(const Vector&, double);
Vector& operator*=(Vector&, double);
Vector& operator/=(Vector&, double);
Vector& operator+=(Vector&, const Vector&);
Vector& operator-=(Vector&, const Vector&);
Vector  operator-(const Vector&);
bool    operator==(const Vector&, const Vector&);
bool    operator!=(const Vector&, const Vector&);

// MATRIX
Matrix  operator*(const Matrix& b, const Matrix& c);
Matrix  operator+(const Matrix& b, const Matrix& c);
Vector  operator*(const Matrix& b, const Vector& c);
Matrix& operator*=(Matrix& a, double c);
Matrix  operator*(double b, const Matrix& c);
Matrix& operator+=(Matrix& a, const Matrix& b);
bool    operator==(const Matrix&, const Matrix&);
bool    operator!=(const Matrix&, const Matrix&);

// QUATERNION
Quaternion operator-(const Quaternion&);
Quaternion operator*(const Quaternion& b, const Quaternion& c);
Quaternion operator/(const Quaternion& b, const Quaternion& c);
Quaternion operator*=(Quaternion&, double);
bool       operator==(const Quaternion&, const Quaternion&);
bool       operator!=(const Quaternion&, const Quaternion&);
Quaternion operator-(const Quaternion&, const Quaternion&);

// TRANSFORMATION
Transformation operator-(const Transformation&);
Transformation operator*(const Transformation& b, const Transformation& c);
Transformation operator/(const Transformation& to, const Transformation& from);
bool           operator==(const Transformation&, const Transformation&);
bool           operator!=(const Transformation&, const Transformation&);

// MIXED
Vector operator*(const Quaternion& b, const Vector& c);
Vector operator/(const Vector& c, const Quaternion& b);
Vector operator*(const Transformation& b, const Vector& c);
Vector operator/(const Vector& c, const Transformation& b);

std::istream& operator>>(std::istream&, Vector&);
std::istream& operator>>(std::istream&, Matrix&);
std::istream& operator>>(std::istream&, Quaternion&);
std::istream& operator>>(std::istream&, Transformation&);
std::ostream& operator<<(std::ostream&, const Vector&);
std::ostream& operator<<(std::ostream&, const Matrix&);
std::ostream& operator<<(std::ostream&, const Quaternion&);
std::ostream& operator<<(std::ostream&, const Transformation&);

} //END of namespace

//===========================================================================
//
// conversions to arr
//

inline arr conv_vec2arr(const rai::Vector& v) {      return arr(&v.x, 3, false); }
inline arr conv_quat2arr(const rai::Quaternion& q) { return arr(&q.w, 4, false); }
inline arr conv_mat2arr(const rai::Matrix& m) {      return arr(&m.m00, 9, false).reshape(3, 3); }

//===========================================================================
//
// constants
//

extern const rai::Vector Vector_x;
extern const rai::Vector Vector_y;
extern const rai::Vector Vector_z;
extern const rai::Transformation Transformation_Id;
extern const rai::Quaternion Quaternion_Id;
extern const rai::Quaternion Quaternion_x;
extern const rai::Quaternion Quaternion_y;
extern const rai::Quaternion Quaternion_z;
extern rai::Vector& NoVector;
extern rai::Transformation& NoTransformation;<|MERGE_RESOLUTION|>--- conflicted
+++ resolved
@@ -313,12 +313,8 @@
   //retired
   void setCameraProjectionMatrix(const arr& P); //P is in standard convention -> computes fixedProjectionMatrix in OpenGL convention from this
 
-<<<<<<< HEAD
   void read(Graph& ats);
-  void report(ostream& os=cout);
-=======
   void report(std::ostream& os=std::cout);
->>>>>>> a75c9726
 };
 
 //===========================================================================
