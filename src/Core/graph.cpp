--- conflicted
+++ resolved
@@ -324,11 +324,7 @@
   //CHECK(KVG.N<=1, "can't merge into multiple nodes yet");
   Node *n=NULL;
   if(KVG.N) n=KVG.elem(0);
-<<<<<<< HEAD
-  CHECK(n!=m,"how is this possible? are you sure this Merge exists?:" <<*m);
-=======
   CHECK(n!=m,"how is this possible?: You're trying to merge with '" <<*m <<"' but this is the only node using these keys");
->>>>>>> efce8134
   if(n){
     CHECK(m->type==n->type, "can't merge nodes of different types!");
     if(n->isGraph()){ //merge the KVGs
