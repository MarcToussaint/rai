--- conflicted
+++ resolved
@@ -9,11 +9,7 @@
 struct RTControllerSimulation : Thread {
   Access_typed<CtrlMsg> ctrl_ref;
   Access_typed<CtrlMsg> ctrl_obs;
-<<<<<<< HEAD
-  //Access_typed<ors::KinematicWorld> modelWorld;
-=======
-  Access_typed<mlr::KinematicWorld> modelWorld;
->>>>>>> 7b23339e
+  //Access_typed<mlr::KinematicWorld> modelWorld;
 
   mlr::KinematicWorld* world;
   mlr::Joint *j_baseTranslationRotation;
