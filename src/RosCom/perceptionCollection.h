#pragma once
#include <Core/module.h>
#include <RosCom/filterObject.h>
#include <RosCom/roscom.h>

#ifdef MLR_ROS_INDIGO
  #include <ar_track_alvar_msgs/AlvarMarkers.h>
  namespace ar = ar_track_alvar_msgs;
#endif
#if MLR_ROS_GROOVY
  #include <ar_track_alvar/AlvarMarkers.h>
  namespace ar = ar_track_alvar;
#endif

Cluster conv_ROSMarker2Cluster(const visualization_msgs::Marker& marker);
Alvar conv_ROSAlvar2Alvar(const ar::AlvarMarker& marker);
OptitrackMarker conv_tf2OptitrackMarker(const geometry_msgs::TransformStamped& msg);
OptitrackBody conv_tf2OptitrackBody(const geometry_msgs::TransformStamped& msg);

struct Collector : Module{
<<<<<<< HEAD
  ACCESSname(visualization_msgs::MarkerArray, tabletop_clusters)
  ACCESSname(ar::AlvarMarkers, ar_pose_markers)
  ACCESSname(std::vector<geometry_msgs::TransformStamped>, opti_markers)
  ACCESSname(std::vector<geometry_msgs::TransformStamped>, opti_bodies)


=======
  Access_typed<visualization_msgs::MarkerArray> tabletop_clusters;
  Access_typed<ar::AlvarMarkers> ar_pose_markers;
 // ACCESSlisten(visualization_msgs::MarkerArray, tabletop_clusters)
//  ACCESSlisten(ar::AlvarMarkers, ar_pose_markers)
  ACCESSname(ors::Transformation, tabletop_srcFrame)
  ACCESSname(ors::Transformation, alvar_srcFrame)
>>>>>>> a3cee4b9
  ACCESSname(FilterObjects, perceptual_inputs)

  Collector(const bool simulate = false);

  virtual void open(){}
  virtual void step();
  virtual void close(){}

private:
  bool useRos = mlr::getParameter<bool>("useRos", false);
  int tabletop_clusters_revision = 0;
  int ar_pose_markers_revision = 0;
<<<<<<< HEAD
  int opti_markers_revision = 0;
  int opti_bodies_revision = 0;

  ors::Transformation tf; // Transformation from the camera to the body
  bool has_transform = false;
=======
//  ors::Transformation tf; // Transformation from the camera to the body
//  bool has_transform = true;

  bool simulate;
>>>>>>> a3cee4b9
};<|MERGE_RESOLUTION|>--- conflicted
+++ resolved
@@ -18,21 +18,15 @@
 OptitrackBody conv_tf2OptitrackBody(const geometry_msgs::TransformStamped& msg);
 
 struct Collector : Module{
-<<<<<<< HEAD
-  ACCESSname(visualization_msgs::MarkerArray, tabletop_clusters)
-  ACCESSname(ar::AlvarMarkers, ar_pose_markers)
-  ACCESSname(std::vector<geometry_msgs::TransformStamped>, opti_markers)
-  ACCESSname(std::vector<geometry_msgs::TransformStamped>, opti_bodies)
-
-
-=======
   Access_typed<visualization_msgs::MarkerArray> tabletop_clusters;
   Access_typed<ar::AlvarMarkers> ar_pose_markers;
  // ACCESSlisten(visualization_msgs::MarkerArray, tabletop_clusters)
 //  ACCESSlisten(ar::AlvarMarkers, ar_pose_markers)
   ACCESSname(ors::Transformation, tabletop_srcFrame)
   ACCESSname(ors::Transformation, alvar_srcFrame)
->>>>>>> a3cee4b9
+  ACCESSname(std::vector<geometry_msgs::TransformStamped>, opti_markers)
+  ACCESSname(std::vector<geometry_msgs::TransformStamped>, opti_bodies)
+
   ACCESSname(FilterObjects, perceptual_inputs)
 
   Collector(const bool simulate = false);
@@ -45,16 +39,10 @@
   bool useRos = mlr::getParameter<bool>("useRos", false);
   int tabletop_clusters_revision = 0;
   int ar_pose_markers_revision = 0;
-<<<<<<< HEAD
   int opti_markers_revision = 0;
   int opti_bodies_revision = 0;
-
-  ors::Transformation tf; // Transformation from the camera to the body
-  bool has_transform = false;
-=======
 //  ors::Transformation tf; // Transformation from the camera to the body
 //  bool has_transform = true;
 
   bool simulate;
->>>>>>> a3cee4b9
 };