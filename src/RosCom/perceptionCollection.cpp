#include <RosCom/roscom.h>
#include "perceptionCollection.h"

Collector::Collector(const bool simulate):
    Module("Collector", simulate ? 0.05:-1),
    tabletop_clusters(this, "tabletop_clusters", !simulate),
    ar_pose_markers(this, "ar_pose_markers", !simulate)
{
  tabletop_srcFrame.set()->setZero();
  alvar_srcFrame.set()->setZero();
  this->simulate = simulate;
//  tf.setZero();
}

void Collector::step()
{
<<<<<<< HEAD
  FilterObjects perceps;
  perceps.clear();

  int cluster_rev = tabletop_clusters.readAccess();
  int ar_rev = ar_pose_markers.readAccess();
  int body_rev = opti_bodies.readAccess();
  int marker_rev = opti_markers.readAccess();

  if (this->useRos)
=======
  FilterObjects percepts;

  if (!simulate)
>>>>>>> a3cee4b9
  {

    int cluster_rev = tabletop_clusters.readAccess();
    if ( cluster_rev > tabletop_clusters_revision ){ //only if new cluster info is available
      tabletop_clusters_revision = cluster_rev;
      const visualization_msgs::MarkerArray msg = tabletop_clusters();

      if (msg.markers.size() > 0){
#if 0
        if (!has_transform) { //get the transform from ROS
          //MT: markers and clusters have the same transformation??
          // Convert into a position relative to the base.
          tf::TransformListener listener;
          tf::StampedTransform baseTransform;
          try{
            //MT: why not use ros_getTransform?
            listener.waitForTransform("/base", msg.markers[0].header.frame_id, ros::Time(0), ros::Duration(1.0));
            listener.lookupTransform("/base", msg.markers[0].header.frame_id, ros::Time(0), baseTransform);
            tf = conv_transform2transformation(baseTransform);
            //MT: really add the meter here? This seems hidden magic numbers in the code. And only for Baxter..?
            ors::Transformation inv;
            inv.setInverse(tf);
            inv.addRelativeTranslation(0,0,-1);
            inv.setInverse(inv);
            tf = inv;
            has_transform = true;
          }
          catch (tf::TransformException &ex) {
              ROS_ERROR("%s",ex.what());
              ros::Duration(1.0).sleep();
              exit(0);
          }
        }
#endif

        for(auto & marker : msg.markers){
          Cluster* new_cluster = new Cluster(conv_ROSMarker2Cluster( marker ));
          new_cluster->frame = tabletop_srcFrame.get(); //tf
          percepts.append( new_cluster );
        }
      }
    }
    tabletop_clusters.deAccess();

    int ar_rev = ar_pose_markers.readAccess();
    if ( ar_rev > ar_pose_markers_revision){ //new alwar objects are available
      ar_pose_markers_revision = ar_rev;
      const ar::AlvarMarkers msg = ar_pose_markers();

      for(auto & marker : msg.markers) {
#if 0
        if (!has_transform)
        {
          // Convert into a position relative to the base.
          tf::TransformListener listener;
          tf::StampedTransform baseTransform;
          try{
            listener.waitForTransform("/base", msg.markers[0].header.frame_id, ros::Time(0), ros::Duration(1.0));
            listener.lookupTransform("/base", msg.markers[0].header.frame_id, ros::Time(0), baseTransform);
            tf = conv_transform2transformation(baseTransform);
            ors::Transformation inv;
            inv.setInverse(tf);
            inv.addRelativeTranslation(0,0,-1);
            inv.setInverse(inv);
            tf = inv;
            has_transform = true;
          }
          catch (tf::TransformException &ex) {
              ROS_ERROR("%s",ex.what());
              ros::Duration(1.0).sleep();
              exit(0);
          }
        }
#endif

        Alvar* new_alvar = new Alvar( conv_ROSAlvar2Alvar(marker) );
        new_alvar->frame = alvar_srcFrame.get(); //tf;
        percepts.append( new_alvar );
      }
    }
<<<<<<< HEAD

    if ( body_rev > opti_bodies_revision)
    {
      opti_bodies_revision = body_rev;
      const std::vector<geometry_msgs::TransformStamped> msgs = opti_bodies();
      for(uint i=0; i<msgs.size(); i++){
          geometry_msgs::TransformStamped msg = msgs.at(i);
          if (!has_transform)
          {
           // Convert into a position relative to the base.
            tf::TransformListener listener;
            tf::StampedTransform baseTransform;
            try{
                listener.waitForTransform("/world", msg.header.frame_id, ros::Time(0), ros::Duration(1.0));
                listener.lookupTransform("/world", msg.header.frame_id, ros::Time(0), baseTransform);
                tf = conv_transform2transformation(baseTransform);
                ors::Transformation inv;
                inv.setInverse(tf);
                inv.addRelativeTranslation(0,0,-1);
                inv.setInverse(inv);
                tf = inv;
                has_transform = true;
            }
            catch (tf::TransformException &ex) {
              ROS_ERROR("%s",ex.what());
              ros::Duration(1.0).sleep();
              exit(0);
            }
          }
          OptitrackBody* new_optitrack_body = new OptitrackBody(conv_tf2OptitrackBody( msg ));
          new_optitrack_body->frame = tf;
          perceps.append( new_optitrack_body );
        }
    }

    if ( marker_rev > opti_markers_revision)
    {
      opti_markers_revision = marker_rev;
      const std::vector<geometry_msgs::TransformStamped> msgs = opti_markers();

      for(uint i=0; i<msgs.size(); i++){
          geometry_msgs::TransformStamped msg = msgs.at(i);

          if (!has_transform)
          {
           // Convert into a position relative to the base.
            tf::TransformListener listener;
            tf::StampedTransform baseTransform;
            try{
                listener.waitForTransform("/world", msg.header.frame_id, ros::Time(0), ros::Duration(1.0));
                listener.lookupTransform("/world", msg.header.frame_id, ros::Time(0), baseTransform);
                tf = conv_transform2transformation(baseTransform);
                ors::Transformation inv;
                inv.setInverse(tf);
                inv.addRelativeTranslation(0,0,-1);
                inv.setInverse(inv);
                tf = inv;
                has_transform = true;
            }
            catch (tf::TransformException &ex) {
              ROS_ERROR("%s",ex.what());
              ros::Duration(1.0).sleep();
              exit(0);
            }
          }
          OptitrackMarker* new_optitrack_marker = new OptitrackMarker(conv_tf2OptitrackMarker( msg ));
          new_optitrack_marker->frame = tf;
          perceps.append( new_optitrack_marker );
        }
    }
=======
    ar_pose_markers.deAccess(); //MT: make the access shorter, only around the blocks above
>>>>>>> a3cee4b9

  }
  else // If 'simulate', make a fake cluster and alvar
  {
    ors::Mesh box;
    box.setBox();
    box.subDivide();
    box.subDivide();
    box.subDivide();
    rndUniform(box.V, -0.05, 0.05, true);
    box.scale(0.1);

    Cluster* fake_cluster = new Cluster( ARR(0.6, 0., 0.05),  // mean
                                         box.V,               // points
                                         "/base_footprint");  // frame
    fake_cluster->frame.setZero();
    fake_cluster->frame.addRelativeTranslation(0.6, 0., 1.05);
    ors::Quaternion rot;
    rot.setDeg(30, ors::Vector(0.1, 0.25, 1));
    fake_cluster->frame.addRelativeRotation(rot);
    percepts.append( fake_cluster );

    Alvar* fake_alvar = new Alvar("/base_footprint");
    fake_alvar->frame.setZero();

    arr pos = { 0.6, -0.3, 1.05 };
    rndUniform(pos, -0.005, 0.005, true);
    fake_alvar->frame.addRelativeTranslation(pos(0), pos(1), pos(2));

    arr alv_rot = { 0, 0, 0.785 };
    rndUniform(alv_rot, -0.01, 0.01, true);
    rot.setRpy(alv_rot(0), alv_rot(1), alv_rot(2));
    fake_alvar->frame.addRelativeRotation(rot);
    fake_alvar->id = 2;
<<<<<<< HEAD
    perceps.append( fake_alvar );
    mlr::wait(0.01);
  }
  if (perceps.N > 0)
  {
      perceptual_inputs.writeAccess();
      perceptual_inputs() = perceps;
      perceptual_inputs.deAccess();
  }

  ar_pose_markers.deAccess();
  tabletop_clusters.deAccess();
  opti_bodies.deAccess();
  opti_markers.deAccess();
=======
    percepts.append( fake_alvar );
  }

  if (percepts.N > 0){
    perceptual_inputs.set() = percepts;
  }
>>>>>>> a3cee4b9
}


Cluster conv_ROSMarker2Cluster(const visualization_msgs::Marker& marker){
  arr points = conv_points2arr(marker.points);
  arr mean = sum(points,0)/(double)points.d0;
  Cluster new_object(mean, points, marker.header.frame_id);

  return new_object;
}

Alvar conv_ROSAlvar2Alvar(const ar::AlvarMarker& marker){
  Alvar new_alvar(marker.header.frame_id);
  new_alvar.id = marker.id;
  new_alvar.transform = conv_pose2transformation(marker.pose.pose);
  return new_alvar;
}

OptitrackMarker conv_tf2OptitrackMarker(const geometry_msgs::TransformStamped& msg)
{
  OptitrackMarker new_optitrackmarker(msg.header.frame_id);
//  new_optitrackmarker.id = marker.id;
  new_optitrackmarker.transform = conv_transform2transformation(msg.transform);
  return new_optitrackmarker;
}

OptitrackBody conv_tf2OptitrackBody(const geometry_msgs::TransformStamped& msg)
{
  OptitrackBody new_optitrackbody(msg.header.frame_id);
//  new_alvar.id = body.id;
  new_optitrackbody.transform = conv_transform2transformation(msg.transform);
  return new_optitrackbody;
}

<|MERGE_RESOLUTION|>--- conflicted
+++ resolved
@@ -14,21 +14,10 @@
 
 void Collector::step()
 {
-<<<<<<< HEAD
-  FilterObjects perceps;
-  perceps.clear();
-
-  int cluster_rev = tabletop_clusters.readAccess();
-  int ar_rev = ar_pose_markers.readAccess();
-  int body_rev = opti_bodies.readAccess();
-  int marker_rev = opti_markers.readAccess();
-
-  if (this->useRos)
-=======
   FilterObjects percepts;
+  percepts.clear();
 
   if (!simulate)
->>>>>>> a3cee4b9
   {
 
     int cluster_rev = tabletop_clusters.readAccess();
@@ -109,8 +98,9 @@
         percepts.append( new_alvar );
       }
     }
-<<<<<<< HEAD
-
+    ar_pose_markers.deAccess(); //MT: make the access shorter, only around the blocks above
+	
+	int body_rev = opti_bodies.readAccess();
     if ( body_rev > opti_bodies_revision)
     {
       opti_bodies_revision = body_rev;
@@ -141,10 +131,12 @@
           }
           OptitrackBody* new_optitrack_body = new OptitrackBody(conv_tf2OptitrackBody( msg ));
           new_optitrack_body->frame = tf;
-          perceps.append( new_optitrack_body );
-        }
-    }
-
+          percepts.append( new_optitrack_body );
+        }
+    }
+	opti_bodies.deAccess();
+
+	int marker_rev = opti_markers.readAccess();
     if ( marker_rev > opti_markers_revision)
     {
       opti_markers_revision = marker_rev;
@@ -177,12 +169,10 @@
           }
           OptitrackMarker* new_optitrack_marker = new OptitrackMarker(conv_tf2OptitrackMarker( msg ));
           new_optitrack_marker->frame = tf;
-          perceps.append( new_optitrack_marker );
-        }
-    }
-=======
-    ar_pose_markers.deAccess(); //MT: make the access shorter, only around the blocks above
->>>>>>> a3cee4b9
+          percepts.append( new_optitrack_marker );
+        }
+    }
+	opti_markers.deAccess();
 
   }
   else // If 'simulate', make a fake cluster and alvar
@@ -217,33 +207,18 @@
     rot.setRpy(alv_rot(0), alv_rot(1), alv_rot(2));
     fake_alvar->frame.addRelativeRotation(rot);
     fake_alvar->id = 2;
-<<<<<<< HEAD
-    perceps.append( fake_alvar );
+    percepts.append( fake_alvar );
     mlr::wait(0.01);
-  }
-  if (perceps.N > 0)
-  {
-      perceptual_inputs.writeAccess();
-      perceptual_inputs() = perceps;
-      perceptual_inputs.deAccess();
-  }
-
-  ar_pose_markers.deAccess();
-  tabletop_clusters.deAccess();
-  opti_bodies.deAccess();
-  opti_markers.deAccess();
-=======
-    percepts.append( fake_alvar );
   }
 
   if (percepts.N > 0){
     perceptual_inputs.set() = percepts;
   }
->>>>>>> a3cee4b9
-}
-
-
-Cluster conv_ROSMarker2Cluster(const visualization_msgs::Marker& marker){
+}
+
+
+Cluster conv_ROSMarker2Cluster(const visualization_msgs::Marker& marker)
+{
   arr points = conv_points2arr(marker.points);
   arr mean = sum(points,0)/(double)points.d0;
   Cluster new_object(mean, points, marker.header.frame_id);
@@ -251,7 +226,8 @@
   return new_object;
 }
 
-Alvar conv_ROSAlvar2Alvar(const ar::AlvarMarker& marker){
+Alvar conv_ROSAlvar2Alvar(const ar::AlvarMarker& marker)
+{
   Alvar new_alvar(marker.header.frame_id);
   new_alvar.id = marker.id;
   new_alvar.transform = conv_pose2transformation(marker.pose.pose);
