/*  ---------------------------------------------------------------------
    Copyright 2014 Marc Toussaint
    email: marc.toussaint@informatik.uni-stuttgart.de
    
    This program is free software: you can redistribute it and/or modify
    it under the terms of the GNU General Public License as published by
    the Free Software Foundation, either version 3 of the License, or
    (at your option) any later version.
    
    This program is distributed in the hope that it will be useful,
    but WITHOUT ANY WARRANTY; without even the implied warranty of
    MERCHANTABILITY or FITNESS FOR A PARTICULAR PURPOSE.  See the
    GNU General Public License for more details.
    
    You should have received a COPYING file of the GNU General Public License
    along with this program. If not, see <http://www.gnu.org/licenses/>
    -----------------------------------------------------------------  */
#include "publishDatabase.h"
#include <geometry_msgs/PoseArray.h>
#include <object_recognition_msgs/TableArray.h>

#ifdef MLR_ROS_GROOVY
  #include <ar_track_alvar/AlvarMarkers.h>
  namespace ar = ar_track_alvar;
#else // Assuming INDIGO or later
  #include <ar_track_alvar_msgs/AlvarMarkers.h>
  namespace ar = ar_track_alvar_msgs;
#endif


<<<<<<< HEAD
PublishDatabase::PublishDatabase()
  : Thread("PublishDatabase", 0){}
=======
PublishDatabase::PublishDatabase():
    Module("PublishDatabase", -1),
    object_database(this, "object_database", true),
    nh(NULL)
{}
>>>>>>> efce8134

void PublishDatabase::open(){
  //ros::init(mlr::argc, mlr::argv, "publish_database", ros::init_options::NoSigintHandler);
  if(mlr::getParameter<bool>("useRos", false))
    nh = new ros::NodeHandle;
  if(nh){
    cluster_pub = nh->advertise<visualization_msgs::MarkerArray>("/tabletop/tracked_clusters", 1);
    alvar_pub = nh->advertise<ar::AlvarMarkers>("/tracked_ar_pose_marker", 1);
    plane_pub = nh->advertise<object_recognition_msgs::TableArray>("/tracked_table_array", 1);
    plane_marker_pub = nh->advertise<visualization_msgs::MarkerArray>("/tracked_table_markers_array", 1);
  }
}

void PublishDatabase::close()
{
  if(nh){
    //  nh->shutdown();
    delete nh;
  }
}

visualization_msgs::Marker conv_FilterObject2Marker(const FilterObject& object)
{
  visualization_msgs::Marker new_marker;
  new_marker.type = visualization_msgs::Marker::POINTS;
  new_marker.points = conv_arr2points( dynamic_cast<const Cluster&>(object).points);
  new_marker.id = object.id;
  new_marker.scale.x = .001;
  new_marker.scale.y = .001;
  new_marker.lifetime = ros::Duration(0.5);
  new_marker.header.stamp = ros::Time(0.);
  new_marker.header.frame_id = dynamic_cast<const Cluster&>(object).frame_id;

  new_marker.color.a = object.relevance;
  new_marker.color.r = (double)((new_marker.id*10000)%97)/97;
  new_marker.color.g = (double)((new_marker.id*10000)%91)/91;
  new_marker.color.b = (double)((new_marker.id*10000)%89)/89;

  return new_marker;
}

object_recognition_msgs::Table conv_FilterObject2Table(const FilterObject& object)
{
  const Plane& plane = dynamic_cast<const Plane&>(object);
  object_recognition_msgs::Table new_table;
  new_table.pose = conv_transformation2pose(plane.transform);
  new_table.convex_hull = conv_arr2points(plane.hull);
  new_table.header.stamp = ros::Time(0.);
  new_table.header.frame_id = plane.frame_id;

  return new_table;
}

visualization_msgs::Marker conv_FilterObject2TableMarker(const FilterObject& object)
{
  visualization_msgs::Marker new_marker;
  const Plane& plane = dynamic_cast<const Plane&>(object);
  new_marker.type = visualization_msgs::Marker::POINTS;
  new_marker.points = conv_arr2points( plane.hull );
  new_marker.id = plane.id;
  new_marker.scale.x = .1;
  new_marker.scale.y = .1;
  new_marker.lifetime = ros::Duration(0.5);
  new_marker.header.stamp = ros::Time(0.);
  new_marker.header.frame_id = plane.frame_id;
  new_marker.color.a = plane.relevance;
  new_marker.color.r = 1.0;
  new_marker.color.g = 0;
  new_marker.color.b = 0;
  new_marker.pose = conv_transformation2pose(plane.transform * plane.frame);
  return new_marker;
}

ar::AlvarMarker conv_FilterObject2Alvar(const FilterObject& object)
{
  ar::AlvarMarker new_marker;
  new_marker.header.frame_id = dynamic_cast<const Alvar&>(object).frame_id;
  new_marker.pose.pose = conv_transformation2pose(object.transform);
  new_marker.id = object.id;
  return new_marker;
}

void PublishDatabase::syncCluster(const Cluster* cluster)
{
  modelWorld.writeAccess();
  mlr::String cluster_name = STRING("cluster_" << cluster->id);

  ors::Body *body = modelWorld().getBodyByName(cluster_name, false);
  if (not body) {
    //cout << cluster_name << " does not exist yet; adding it..." << endl;
    body = new ors::Body(modelWorld());
    body->name = cluster_name;
    ors::Shape *shape = new ors::Shape(modelWorld(), *body);
    shape->name = cluster_name;
    shape->type = ors::pointCloudST;
    shape = new ors::Shape(modelWorld(), *body);
    shape->name = cluster_name;
    shape->type = ors::markerST;
    shape->size[0] = shape->size[1] = shape->size[2] = shape->size[3] = .2;
    stored_clusters.append(cluster->id);
  }
  body->X = cluster->frame;
  //cluster->frame = body->X;
  body->shapes(0)->mesh.V = cluster->points;

  ors::Vector cen = body->shapes(0)->mesh.center();
  body->X.addRelativeTranslation(cen);
  body->shapes(0)->rel.rot = body->X.rot;
  body->X.rot.setZero();

  ((Cluster*)cluster)->transform = body->X;
  //((Cluster*)cluster)->mean = ARR(cen.x, cen.y, cen.z);
  /* If we change the mean, we compare the transformed mean to an untransformed mean later...*/
  modelWorld.deAccess();
}

void PublishDatabase::syncPlane(const Plane* plane)
{
  modelWorld.writeAccess();
  mlr::String plane_name = STRING("plane_" << plane->id);

  ors::Body *body = modelWorld().getBodyByName(plane_name, false);
  if (not body) {
    //cout << plane_name << " does not exist yet; adding it..." << endl;
    body = new ors::Body(modelWorld());
    body->name = plane_name;
    ors::Shape *shape = new ors::Shape(modelWorld(), *body);
    shape->name = plane_name;
    shape->type = ors::pointCloudST;
    shape = new ors::Shape(modelWorld(), *body);
    shape->name = plane_name;
    shape->type = ors::markerST;
    shape->size[0] = shape->size[1] = shape->size[2] = shape->size[3] = .2;
    stored_planes.append(plane->id);
  }
  body->X = plane->frame * plane->transform;

  //plane->frame = body->X;
  body->shapes(0)->mesh.V = plane->hull;
  body->shapes(0)->mesh.makeTriangleFan();

  ors::Vector cen = body->shapes(0)->mesh.center();
  body->X.addRelativeTranslation(cen);
  body->shapes(0)->rel.rot = body->X.rot;
  body->X.rot.setZero();

//  ((Plane*)plane)->transform = body->X;
  //((plane*)plane)->mean = ARR(cen.x, cen.y, cen.z);
  /* If we change the mean, we compare the transformed mean to an untransformed mean later...*/
  modelWorld.deAccess();
}

void PublishDatabase::syncAlvar(const Alvar* alvar)
{
  modelWorld.writeAccess();
  mlr::String alvar_name = STRING("alvar_" << alvar->id);

  ors::Body *body = modelWorld().getBodyByName(alvar_name, false);
  if (not body) {
//    cout << alvar_name << " does not exist yet; adding it..." << endl;
    body = new ors::Body(modelWorld());
    body->name = alvar_name;
    ors::Shape *shape = new ors::Shape(modelWorld(), *body);
    shape->name = alvar_name;
    shape->type = ors::markerST;
    shape->size[0] = shape->size[1] = shape->size[2] = shape->size[3] = .2;
    stored_alvars.append(alvar->id);
  }

  body->X = alvar->frame * alvar->transform;
  body->shapes.first()->X = body->X;

  modelWorld.deAccess();
}

void PublishDatabase::step()
{
  int rev = object_database.writeAccess();

  if (rev == revision)
  {
    object_database.deAccess();
    return;
  }
  revision = rev;

  FilterObjects objectDatabase = object_database();

  visualization_msgs::MarkerArray cluster_markers, plane_markers;
  object_recognition_msgs::TableArray table_array;
  ar::AlvarMarkers ar_markers;

  mlr::Array<uint> new_clusters, new_alvars, new_planes;

  for (uint i = 0; i < objectDatabase.N; i++)
  {
    switch ( objectDatabase(i)->type )
    {
      case FilterObject::FilterObjectType::alvar:
      {
        ar::AlvarMarker alvar = conv_FilterObject2Alvar(*objectDatabase(i));
        ar_markers.markers.push_back(alvar);
        ar_markers.header.frame_id = alvar.header.frame_id;
        syncAlvar(dynamic_cast<Alvar*>(objectDatabase(i)));
        new_alvars.append(objectDatabase(i)->id);
        break;
      }
      case FilterObject::FilterObjectType::cluster:
      {
        visualization_msgs::Marker marker = conv_FilterObject2Marker(*objectDatabase(i));
        cluster_markers.markers.push_back(marker);
        syncCluster(dynamic_cast<Cluster*>(objectDatabase(i)));
        new_clusters.append(objectDatabase(i)->id);
        break;
      }
      case FilterObject::FilterObjectType::plane:
      {
        object_recognition_msgs::Table table = conv_FilterObject2Table(*objectDatabase(i));
        visualization_msgs::Marker marker = conv_FilterObject2TableMarker(*objectDatabase(i));
        plane_markers.markers.push_back(marker);

        table_array.tables.push_back(table);
        table_array.header.frame_id = table.header.frame_id;
        syncPlane(dynamic_cast<Plane*>(objectDatabase(i)));
        new_planes.append(objectDatabase(i)->id);
        break;
      }
      default:
      {
        break;
      }
    }
  }
  object_database.deAccess();

  // Publish ROS messages
  if(nh){
    if (cluster_markers.markers.size() > 0)
      cluster_pub.publish(cluster_markers);

    if (ar_markers.markers.size() > 0)
      alvar_pub.publish(ar_markers);

    if (table_array.tables.size() > 0)
      plane_pub.publish(table_array);

    if (plane_markers.markers.size() > 0)
      plane_marker_pub.publish(plane_markers);

  }


  // Sync the modelWorld
  modelWorld.writeAccess();
  for (uint id : stored_clusters)
  {
    if (new_clusters.contains(id) == 0)
    {
      // Remove ID from the world
      stored_clusters.removeValueSafe(id);
      delete modelWorld().getBodyByName(STRING("cluster_" << id));
    }
  }
  for (uint id : stored_alvars)
  {
    if (new_alvars.contains(id) == 0)
    {
      // Remove ID from the world
      stored_alvars.removeValueSafe(id);
      delete modelWorld().getBodyByName(STRING("alvar_" << id));
    }
  }
  modelWorld.deAccess();
}<|MERGE_RESOLUTION|>--- conflicted
+++ resolved
@@ -28,16 +28,11 @@
 #endif
 
 
-<<<<<<< HEAD
 PublishDatabase::PublishDatabase()
-  : Thread("PublishDatabase", 0){}
-=======
-PublishDatabase::PublishDatabase():
-    Module("PublishDatabase", -1),
+  : Thread("PublishDatabase", -1),
     object_database(this, "object_database", true),
     nh(NULL)
 {}
->>>>>>> efce8134
 
 void PublishDatabase::open(){
   //ros::init(mlr::argc, mlr::argv, "publish_database", ros::init_options::NoSigintHandler);
