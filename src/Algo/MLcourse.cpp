--- conflicted
+++ resolved
@@ -433,18 +433,10 @@
   if(scoreMean)  *scoreMean =costM; else scoreMeans =ARR(costM);
   if(scoreSDV)   *scoreSDV  =costD; else scoreSDVs  =ARR(costD);
   if(scoreTrain) *scoreTrain=costT; else scoreTrains=ARR(costT);
-<<<<<<< HEAD
   if(verbose) cout <<"CV: lambda=" <<lambda <<" \tmean-on-rest=" <<costM <<" \tsdv=" <<costD <<" \ttrain-on-full=" <<costT <<endl;
   if(verbose) cout <<"cross validation results:";
   if(verbose) if(lambda!=-1) cout <<"\n  lambda = " <<lambda;
   if(verbose) cout <<"\n  test-error  = " <<costM <<" (+- " <<costD <<", lower: " <<costM-costD <<")"<<"\n  train-error = " <<costT <<endl;
-=======
-  cout <<"CV: lambda=" <<lambda <<" \tmean-on-rest=" <<costM <<" \tsdv=" <<costD <<" \ttrain-on-full=" <<costT <<endl;
-//  cout <<"cross validation results:";
-//  if(lambda!=-1) cout <<"\n  lambda = " <<lambda;
-//  cout <<"\n  test-error  = " <<costM <<" (+- " <<costD <<", lower: " <<costM-costD <<")"
-//  <<"\n  train-error = " <<costT <<endl;
->>>>>>> 282f66c5
 }
 
 void CrossValidation::crossValidateMultipleLambdas(const arr& X, const arr& y, const arr& _lambdas, uint k_fold, bool permute) {
