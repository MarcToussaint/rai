--- conflicted
+++ resolved
@@ -1759,15 +1759,11 @@
 
 Singleton<XBackgroundContext> xBackgroundContext;
 
-<<<<<<< HEAD
 void OpenGL::renderInBack(bool _captureImg, bool _captureDep, int w, int h){
+#ifdef MLR_GL
   if(w<0) w=width;
   if(h<0) h=height;
 
-=======
-void OpenGL::renderInBack(bool _captureImg, bool _captureDep){
-#ifdef MLR_GL
->>>>>>> 41aed7e2
   xBackgroundContext().makeCurrent();
 
   CHECK_EQ(w%4,0,"should be devidable by 4!!");
