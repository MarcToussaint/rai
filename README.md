--- conflicted
+++ resolved
@@ -36,13 +36,8 @@
 git clone https://github.com/MarcToussaint/rai.git
 cd rai
 
-<<<<<<< HEAD
-# OPTIONAL! Often you will only need to compile some components and don't need all Ubuntu packages
-make -j1 printUbuntuAll  # to just print Ubuntu package dependencies per component
-=======
 # The following two commands depend on the config.mk -- see below
 make -j1 printUbuntuAll    # to just print Ubuntu package dependencies per component
->>>>>>> f8f20b1d
 make -j1 installUbuntuAll  # calls sudo apt-get install; you can always interrupt
 
 make -j4
