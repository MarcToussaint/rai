# CXX=clang++
# this is a generic make file
# supposed to be called from lib, test and projects makefiles
#
# user configuration options are set in config.mk -- not here!

.SECONDARY:

.PRECIOUS: %.o

BASE_REAL = $(shell realpath $(BASE))

################################################################################
#
# load user options from the local make-config
#
################################################################################
-include $(BASE)/build/config.mk


################################################################################
#
# standard objects to be compiled, output file
#
################################################################################
ifndef OBJS
OBJS = main.o
endif
ifndef OUTPUT
OUTPUT = x.exe
endif
ifndef SRCS
SRCS = $(OBJS:%.o=%.cpp)
endif

## if we weren't called from make-path.sh add cleanLocks
ifndef SUB_MAKE
PREOBJS := cleanLocks $(PREOBJS)
endif


################################################################################
#
# basic compiler settings
#
################################################################################
# (a tag like `OPTIM=fast' in the local Makefiles changes default debug mode)

ifndef CXX
CXX	= g++
CC	= gcc
endif
MOC = moc
UIC = uic
YACC = bison -d

LINK	= $(CXX)
<<<<<<< HEAD
CPATHS	+= $(BASE)/rai $(BASE2)/rai
=======
CPATHS	+= $(BASE)/rai $(BASE)/../src
>>>>>>> 5781ed73
LPATHS	+= $(BASE_REAL)/lib /usr/local/lib
LIBS += -lrt
SHAREFLAG = -shared #-Wl,--warn-unresolved-symbols #-Wl,--no-allow-shlib-undefined

CXXFLAGS += -fPIC
CFLAGS += -fPIC

ifndef RAI_NO_CXX11
CXXFLAGS += -std=c++0x
endif

ifndef OPTIM
OPTIM = debug
endif

ifeq ($(OPTIM),debug)
CXXFLAGS := -g -Wall $(CXXFLAGS)#-Wno-int-to-pointer-cast#-Wno-invalid-offsetof
endif
ifeq ($(OPTIM),fast_debug)
CXXFLAGS := -g -O3 -Wall $(CXXFLAGS)
endif
ifeq ($(OPTIM),penibel)
CXXFLAGS := -g -Wall -Wextra $(CXXFLAGS)
endif
ifeq ($(OPTIM),fast)
CXXFLAGS := -O3 -Wall -DRAI_NOCHECK $(CXXFLAGS)
endif
ifeq ($(OPTIM),prof)
CXXFLAGS := -O3 -pg -Wall -DRAI_NOCHECK -fno-inline $(CXXFLAGS)
LDFLAGS += -pg
endif
ifeq ($(OPTIM),callgrind)
CXXFLAGS := -O3 -g -Wall -DRAI_NOCHECK $(CXXFLAGS) #-fno-inline
endif


################################################################################
#
# load defines for linking to external libs
#
################################################################################
include $(BASE)/build/defines.mk


################################################################################
#
# VARS for SWIG wrappers
#
################################################################################

MODULE_NAME=$(shell echo $(notdir $(CURDIR)) | tr A-Z a-z)

SWC_FLAGS=-std=c++0x -g
SWC_INCLUDES=-I$(BASE)/src -I/usr/include/python2.7 
SWC_LIB_PATH=-L$(BASE)/lib -Xlinker -rpath $(BASE)/lib
SWC_CXXFLAGS=-c $(SWC_FLAGS) -fPIC $(SWC_INCLUDES) -DSWIG_TYPE_TABLE=mlr
SWC_LDFLAGS=$(SWC_FLAGS) -shared $(SWC_LIB_PATH) $(SWC_INCLUDES) $(DEPEND:%=-l%) -l$(notdir $(CURDIR))

ifndef SWIG
SWIG=swig2.0
endif
SWIG_INCLUDE=-I$(BASE)/src -I$(BASE)/include/numpy
SWIG_FLAGS=-c++ -python $(SWIG_INCLUDE)


################################################################################
#
# depending on a local components
#
################################################################################

BUILDS := $(DEPEND:%=inPath_makeLib/%) $(BUILDS)
LIBS := $(DEPEND:%=-l%) $(LIBS)
CXXFLAGS := $(DEPEND:%=-DRAI_%) $(CXXFLAGS)


################################################################################
#
# export Linux/MSVC include/lib paths
#
################################################################################

CPATH := $(CPATH):$(CPATHS:%=:%:)
LPATH := $(LPATH):$(LPATHS:%=:%:)
LDFLAGS += $(LPATHS:%=-L%)
LD_RUN_PATH := $(LD_RUN_PATH):$(LPATH)
LD_LIBRARY_PATH := $(LD_LIBRARY_PATH):$(LPATH)
export CPATH
export LPATH
export LD_RUN_PATH
export LD_LIBRARY_PATH
export MSVC_CPATH
export MSVC_LPATH


################################################################################
#
# concrete make targets
#
################################################################################

default: $(OUTPUT)
all: $(OUTPUT) #this is for qtcreator, which by default uses the 'all' target

clean: cleanLocks cleanLocal generate_Makefile.dep
#	rm -f $(OUTPUT) $(OBJS) $(PREOBJS) callgrind.out.* $(CLEAN)
#	@rm -f $(MODULE_NAME)_wrap.* $(MODULE_NAME)py.so $(MODULE_NAME)py.py
#	@find $(BASE) -type d -name 'Make.lock' -delete -print
#	@find $(BASE)/rai \( -type f -or -type l \) \( -name 'lib*.so' -or -name 'lib*.a' \)  -delete -print

cleanLocal: force
	rm -f $(OUTPUT) $(OBJS) $(PREOBJS) callgrind.out.* $(CLEAN)
	@rm -f $(MODULE_NAME)_wrap.* $(MODULE_NAME)py.so $(MODULE_NAME)py.py
	@find $(BASE) -type d -name 'Make.lock' -delete -print
	@find $(BASE)/rai $(BASE)/../src \( -type f -or -type l \) \( -name 'lib*.so' -or -name 'lib*.a' \)  -delete -print

cleanLocks: force
	@find $(BASE) -type d -name 'Make.lock' -delete -print

cleanAll: force
	@find $(PWD) $(BASE) -type d -name 'Make.lock' -delete -print
	@find $(PWD) $(BASE) \( -type f -or -type l \) \( -name '*.o' -or -name 'lib*.so' -or -name 'lib*.a' -or -name 'x.exe' \) -delete -print

cleanLibs: force
	@find $(BASE)/rai -type f \( -name 'lib*.so' -or -name 'lib*.a' \)  -delete -print

cleanDepends: force
	@find $(BASE) -type f -name 'Makefile.dep' -delete -print

installUbuntu: force
	sudo apt-get -q $(APTGETYES) install $(DEPEND_UBUNTU)

printUbuntuPackages: force
	@echo $(DEPEND_UBUNTU)

depend: generate_Makefile.dep

info: force
	@echo; echo ----------------------------------------
	@echo "     " "environment configuration (see make-generic file)";
	@echo ----------------------------------------; echo
	@echo "  PWD =" "$(PWD)"
	@echo "  BASE =" "$(BASE)"
	@echo "  BASE_REAL =" "$(BASE_REAL)"
	@echo "  NAME =" "$(NAME)"
	@echo "  LIBPATH =" "$(LIBPATH)"
	@echo "  EXTERNALS =" "$(EXTERNALS)"
	@echo "  CXX =" "$(CXX)"
	@echo "  OPTIM =" "$(OPTIM)"
	@echo "  CXXFLAGS =" "$(CXXFLAGS)"
	@echo "  LINK =" "$(LINK)"
	@echo "  LDFLAGS =" "$(LDFLAGS)"
	@echo "  CPATH =" "$(CPATH)"
	@echo "  LPATHS =" "$(LPATHS)"
	@echo "  LPATH =" "$(LPATH)"
	@echo "  LD_RUN_PATH =" "$(LD_RUN_PATH)"
	@echo "  MSVC_CPATH =" "$(MSVC_CPATH)"
	@echo "  MSVC_LPATH =" "$(MSVC_LPATH)"
	@echo "  SRCS =" "$(SRCS)"
	@echo "  OBJS =" "$(OBJS)"
	@echo "  LIBS =" "$(LIBS)"
	@echo "  PREOBJS =" "$(PREOBJS)"
	@echo "  OUTPUT =" "$(OUTPUT)"
	@echo "  DEPEND =" "$(DEPEND)"
	@echo "  BUILDS =" "$(BUILDS)"
	@echo "  MAKEMODE =" "$(MAKEMODE)"
	@echo


################################################################################
#
# optionally include dependencies
#
################################################################################
-include Makefile.dep


################################################################################
#
# SWIG rules
#
################################################################################

# keep the actual wrapper
.SECONDARY: $(MODULE_NAME)_wrap.cxx  

%_wrap.cxx: %.i
	$(SWIG) $(SWIG_FLAGS) $<

%_wrap.o: %_wrap.cxx
	$(CXX) $(SWC_CXXFLAGS) $<

_%.so: %_wrap.o
	$(CXX) $< $(SWC_LDFLAGS) -o $@

%py.py: 

pywrapper: $(OUTPUT) $(MODULE_NAME)py.so $(MODULE_NAME)py.py
	install -D $(MODULE_NAME)py.py ~/.local/lib/python2.7/site-packages/$(MODULE_NAME)py.py
	install -D $(MODULE_NAME)py.so ~/.local/lib/python2.7/site-packages/_$(MODULE_NAME)py.so


################################################################################
#
# rules
#
################################################################################

%.exe: $(PREOBJS) $(BUILDS) $(OBJS)
	$(LINK) $(LDFLAGS) -o $@ $(OBJS) $(LIBS)

%.so: $(PREOBJS) $(BUILDS) $(OBJS)
	$(LINK) $(LDFLAGS) -o $@ $(OBJS) $(LIBS) $(SHAREFLAG)
	cp $@ $(BASE)/lib

%.lib: $(PREOBJS) $(BUILDS) $(OBJS)
	$(LINK) $(LDFLAGS) -o $@ $(OBJS) $(LIBS) -static ### $(SHAREFLAG)

%.a: $(PREOBJS) $(BUILDS) $(OBJS)
	ar -crvs $@ $(OBJS)
	cp $@ $(BASE)/lib

%.mexglx: $(PREOBJS) $(OBJS)
	mex -cxx $(LDFLAGS) -o $@ $(OBJS) $(LIBS)

ifeq ($(CUDA),1)
%_cuda.o: %_cuda.cpp
	if test ! -L $*_cuda.cu; then ln -s -f $*_cuda.cpp $*_cuda.cu; fi;
	$(NXX) $(NXXFLAGS) -o $@ -c $*_cuda.cu
else
%_cuda.o: %_cuda.cpp
	$(CXX) $(CXXFLAGS) -o $@ -c $<
endif

%.o: %.cpp
	$(CXX) $(CXXFLAGS) -o $@ -c $<

%.o: %.cxx
	$(CXX) $(CXXFLAGS) -o $@ -c $<

%.o: %.c
	$(CC) $(CFLAGS) -o $@ -c $<

%.obj: %.cpp
	$(CXX) $(CXXFLAGS) -o $@ -c $<

%.obj: %.cxx
	$(CXX) $(CXXFLAGS) -o $@ -c $<

%_ui.h: %.ui
	$(UIC) -o $*_ui.h $<

%_moc.cpp: %.h
	$(MOC) -o $*_moc.cpp $*.h

%_moc.cxx: %.h
	$(MOC) -o $*_moc.cxx $*.h

%.tab.cpp: %.ypp
	$(YACC) $<

%.tab.h: %.ypp
	$(YACC) --defines=$@ $<

## generate a make dependency file
generate_Makefile.dep: $(SRCS)
	-$(CXX) -MM $(SRCS) $(CXXFLAGS) > Makefile.dep

includeAll.cxx: force
	find . -maxdepth 1 -name '*.cpp' -exec echo "#include \"{}\"" \; > includeAll.cxx


################################################################################
#
# meta rules -- for calling make in other directories
#
################################################################################

inPath_makeLib/extern_%: % $(PREOBJS)
	+@-$(BASE)/build/make-path.sh $< libextern_$*.a

inPath_makeLib/Hardware_%: $(BASE)/rai/Hardware/% $(PREOBJS)
	+@-$(BASE)/build/make-path.sh $< libHardware_$*.so

inPath_makeLib/%: $(BASE)/rai/% $(PREOBJS)
	+@-$(BASE)/build/make-path.sh $< lib$*.so

inPath_makeLib/%: $(BASE2)/rai/% $(PREOBJS)
	+@-$(BASE)/build/make-path.sh $< lib$*.so

inPath_make/%: % $(PREOBJS)
	+@-$(BASE)/build/make-path.sh $< x.exe

inPath_makeTest/%: % $(PREOBJS)
	+@-$(BASE)/build/make-path.sh $< x.exe RAI_TESTS=1

inPath_run/%: % $(PREOBJS)
	+@-$(BASE)/build/run-path.sh $< x.exe

inPath_clean/%: %
	@echo "                                                ***** clean " $*
	@-rm -f $*/Makefile.dep
	@-$(MAKE) -C $* -f Makefile clean --no-print-directory

inPath_clean/%: $(BASE)/rai/%
	@echo "                                                ***** clean " $<
	@-rm -f $</Makefile.dep
	@-$(MAKE) -C $< -f Makefile clean --no-print-directory

inPath_depend/%: $(BASE)/rai/%
	@echo "                                                ***** depend " $<
	@-$(MAKE) -C $< -f Makefile depend --no-print-directory

inPath_installUbuntu/%: $(BASE)/rai/%
	@echo "                                                ***** init " $*
	@-$(MAKE) -C $< installUbuntu --no-print-directory

inPath_printUbuntuPackages/%: $(BASE)/rai/%
	@echo "#" $*
	@-$(MAKE) -C $< printUbuntuPackages --no-print-directory

inPath_makePython/%: %
	make --directory=$< pywrapper

$(BASE)/build/config.mk: $(BASE)/../config.mk
	cp $< $@

#$(BASE)/build/config.mk: $(BASE)/build/config.mk.default
#	cp $< $@

zip::
	cd ..;  rm -f $(NAME).tgz;  tar cvzf $(NAME).tgz $(NAME) --dereference --exclude-vcs --exclude-from tar.exclude --exclude-from $(NAME)/tar.exclude


force:	;<|MERGE_RESOLUTION|>--- conflicted
+++ resolved
@@ -55,11 +55,10 @@
 YACC = bison -d
 
 LINK	= $(CXX)
-<<<<<<< HEAD
-CPATHS	+= $(BASE)/rai $(BASE2)/rai
-=======
 CPATHS	+= $(BASE)/rai $(BASE)/../src
->>>>>>> 5781ed73
+ifdef BASE2
+CPATHS	+= $(BASE)/rai $(BASE2)/src
+endif
 LPATHS	+= $(BASE_REAL)/lib /usr/local/lib
 LIBS += -lrt
 SHAREFLAG = -shared #-Wl,--warn-unresolved-symbols #-Wl,--no-allow-shlib-undefined
