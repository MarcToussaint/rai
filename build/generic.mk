# CXX=clang++
# this is a generic make file
# supposed to be called from lib, test and projects makefiles
#
# user configuration options are set in config.mk -- not here!

.SECONDARY:

.PRECIOUS: %.o

BASE_REAL = $(shell realpath $(BASE))

################################################################################
#
# load user options from the local make-config
#
################################################################################
-include $(BASE)/build/config.mk.default
-include $(BASE)/config.mk
-include $(BASE)/../config.mk


################################################################################
#
# standard objects to be compiled, output file
#
################################################################################
ifndef OBJS
OBJS = main.o
endif
ifndef OUTPUT
OUTPUT = x.exe
endif
ifndef SRCS
SRCS = $(OBJS:%.o=%.cpp)
endif

## if we weren't called from make-path.sh add cleanLocks
#ifndef SUB_MAKE
#PREOBJS := cleanLocks $(PREOBJS)
#endif


################################################################################
#
# basic compiler settings
#
################################################################################
# (a tag like `OPTIM=fast' in the local Makefiles changes default debug mode)

ifndef CXX
CXX	= g++
CC	= gcc
endif
MOC = moc
UIC = uic
YACC = bison -d

LINK	= $(CXX)
CPATHS	+= $(BASE)/rai
ifdef BASE2
<<<<<<< HEAD
CPATHS	+= $(BASE2)
=======
CPATHS	+= $(BASE2)/src
>>>>>>> f81d24c2
endif
LPATHS	+= $(BASE_REAL)/lib /usr/local/lib
LIBS += -lrt
SHAREFLAG = -shared #-Wl,--warn-unresolved-symbols #-Wl,--no-allow-shlib-undefined

CXXFLAGS += -fPIC
CFLAGS += -fPIC

ifndef RAI_NO_CXX11
CXXFLAGS += -std=c++0x
endif

ifndef OPTIM
OPTIM = debug
endif

ifeq ($(OPTIM),debug)
CXXFLAGS := -g -Wall $(CXXFLAGS)#-Wno-int-to-pointer-cast#-Wno-invalid-offsetof
endif
ifeq ($(OPTIM),fast_debug)
CXXFLAGS := -g -O3 -Wall $(CXXFLAGS)
endif
ifeq ($(OPTIM),penibel)
CXXFLAGS := -g -Wall -Wextra $(CXXFLAGS)
endif
ifeq ($(OPTIM),fast)
CXXFLAGS := -O3 -Wall $(CXXFLAGS)
endif
ifeq ($(OPTIM),prof)
CXXFLAGS := -O3 -pg -Wall -DRAI_NOCHECK -fno-inline $(CXXFLAGS)
LDFLAGS += -pg
endif
ifeq ($(OPTIM),callgrind)
CXXFLAGS := -O -g -Wall -DRAI_NOCHECK -fno-inline $(CXXFLAGS)
endif


################################################################################
#
# load defines for linking to external libs
#
################################################################################
include $(BASE)/build/defines.mk


################################################################################
#
# VARS for SWIG wrappers
#
################################################################################

MODULE_NAME=$(shell echo $(notdir $(CURDIR)) | tr A-Z a-z)

SWC_FLAGS=-std=c++0x -g
SWC_INCLUDES=-I$(BASE)/src -I/usr/include/python2.7 
SWC_LIB_PATH=-L$(BASE)/lib -Xlinker -rpath $(BASE)/lib
SWC_CXXFLAGS=-c $(SWC_FLAGS) -fPIC $(SWC_INCLUDES) -DSWIG_TYPE_TABLE=mlr
SWC_LDFLAGS=$(SWC_FLAGS) -shared $(SWC_LIB_PATH) $(SWC_INCLUDES) $(DEPEND:%=-l%) -l$(notdir $(CURDIR))

ifndef SWIG
SWIG=swig2.0
endif
SWIG_INCLUDE=-I$(BASE)/src -I$(BASE)/include/numpy
SWIG_FLAGS=-c++ -python $(SWIG_INCLUDE)


################################################################################
#
# depending on a local components
#
################################################################################

BUILDS := $(DEPEND:%=inPath_makeLib/%) $(BUILDS)
LIBS := $(DEPEND:%=-l%) $(LIBS)
CXXFLAGS := $(DEPEND:%=-DRAI_%) $(CXXFLAGS)


################################################################################
#
# export Linux/MSVC include/lib paths
#
################################################################################

CPATH := $(CPATH):$(CPATHS:%=:%:)
LPATH := $(LPATH):$(LPATHS:%=:%:)
LDFLAGS += $(LPATHS:%=-L%)
LD_RUN_PATH := $(LD_RUN_PATH):$(LPATH)
LD_LIBRARY_PATH := $(LD_LIBRARY_PATH):$(LPATH)
export CPATH
export LPATH
export LD_RUN_PATH
export LD_LIBRARY_PATH
export MSVC_CPATH
export MSVC_LPATH


################################################################################
#
# concrete make targets
#
################################################################################

default: $(OUTPUT)
all: $(OUTPUT) #this is for qtcreator, which by default uses the 'all' target

clean: cleanLocks cleanLibs force
	@echo "   *** clean      " $(PWD)
	rm -f $(OUTPUT) $(OBJS) $(PREOBJS) callgrind.out.* $(CLEAN)
	@rm -f $(MODULE_NAME)_wrap.* $(MODULE_NAME)py.so $(MODULE_NAME)py.py
<<<<<<< HEAD
=======
	@find $(BASE) -type d -name 'Make.lock' -delete -print
	@find $(BASE)/rai \( -type f -or -type l \) \( -name 'lib*.so' -or -name 'lib*.a' \)  -delete -print
>>>>>>> f81d24c2

cleanLocks: force
	@echo "   *** cleanLocks " $(PWD)
	@find $(PWD) $(BASE) $(BASE2) -type d -name 'Make.lock' -delete -print || exit 0

cleanLibs: force
	@echo "   *** cleanLibs  " $(PWD)
	@find $(BASE)/rai $(BASE2) \( -type f -or -type l \) \( -name 'lib*.so' -or -name 'lib*.a' \)  -delete -print

cleanAll: cleanLocks force
	@echo "   *** cleanAll   " $(PWD)
	@find $(PWD) $(BASE) $(BASE2) \( -type f -or -type l \) \( -name '*.o' -or -name 'lib*.so' -or -name 'lib*.a' -or -name 'x.exe' \) -delete -print

cleanDepends: force
	@find $(BASE) $(BASE2) -type f -name 'Makefile.dep' -delete -print

installUbuntu: force
	sudo apt-get -q $(APTGETYES) install $(DEPEND_UBUNTU)

printUbuntuPackages: force
	@echo $(DEPEND_UBUNTU)

depend: generate_Makefile.dep

dependAll: force
	@echo "   *** dependAll   " $(PWD)
	@find $(PWD) $(BASE) $(BASE2) -type f -name 'Makefile' -execdir $(MAKE) depend \;


info: force
	@echo; echo ----------------------------------------
	@echo "     " "environment configuration (see make-generic file)";
	@echo ----------------------------------------; echo
	@echo "  PWD =" "$(PWD)"
	@echo "  BASE =" "$(BASE)"
	@echo "  BASE2 =" "$(BASE2)"
	@echo "  BASE_REAL =" "$(BASE_REAL)"
	@echo "  NAME =" "$(NAME)"
	@echo "  LIBPATH =" "$(LIBPATH)"
	@echo "  EXTERNALS =" "$(EXTERNALS)"
	@echo "  DEPEND_UBUNTU =" "$(DEPEND_UBUNTU)"
	@echo "  CXX =" "$(CXX)"
	@echo "  OPTIM =" "$(OPTIM)"
	@echo "  CXXFLAGS =" "$(CXXFLAGS)"
	@echo "  LINK =" "$(LINK)"
	@echo "  LDFLAGS =" "$(LDFLAGS)"
	@echo "  CPATH =" "$(CPATH)"
	@echo "  LPATHS =" "$(LPATHS)"
	@echo "  LPATH =" "$(LPATH)"
	@echo "  LD_RUN_PATH =" "$(LD_RUN_PATH)"
	@echo "  MSVC_CPATH =" "$(MSVC_CPATH)"
	@echo "  MSVC_LPATH =" "$(MSVC_LPATH)"
	@echo "  SRCS =" "$(SRCS)"
	@echo "  OBJS =" "$(OBJS)"
	@echo "  LIBS =" "$(LIBS)"
	@echo "  PREOBJS =" "$(PREOBJS)"
	@echo "  OUTPUT =" "$(OUTPUT)"
	@echo "  DEPEND =" "$(DEPEND)"
	@echo "  BUILDS =" "$(BUILDS)"
	@echo "  MAKEMODE =" "$(MAKEMODE)"
	@echo


################################################################################
#
# optionally include dependencies
#
################################################################################
-include Makefile.dep


################################################################################
#
# SWIG rules
#
################################################################################

# keep the actual wrapper
.SECONDARY: $(MODULE_NAME)_wrap.cxx  

%_wrap.cxx: %.i
	$(SWIG) $(SWIG_FLAGS) $<

%_wrap.o: %_wrap.cxx
	$(CXX) $(SWC_CXXFLAGS) $<

_%.so: %_wrap.o
	$(CXX) $< $(SWC_LDFLAGS) -o $@

%py.py: 

pywrapper: $(OUTPUT) $(MODULE_NAME)py.so $(MODULE_NAME)py.py
	install -D $(MODULE_NAME)py.py ~/.local/lib/python2.7/site-packages/$(MODULE_NAME)py.py
	install -D $(MODULE_NAME)py.so ~/.local/lib/python2.7/site-packages/_$(MODULE_NAME)py.so


################################################################################
#
# rules
#
################################################################################

%.exe: $(PREOBJS) $(BUILDS) $(OBJS)
	$(LINK) $(LDFLAGS) -o $@ $(OBJS) $(LIBS)

%.so: $(PREOBJS) $(BUILDS) $(OBJS)
	$(LINK) $(LDFLAGS) -o $@ $(OBJS) $(LIBS) $(SHAREFLAG)
	cp $@ $(BASE)/lib

%.lib: $(PREOBJS) $(BUILDS) $(OBJS)
	$(LINK) $(LDFLAGS) -o $@ $(OBJS) $(LIBS) -static ### $(SHAREFLAG)

%.a: $(PREOBJS) $(BUILDS) $(OBJS)
	ar -crvs $@ $(OBJS)
	cp $@ $(BASE)/lib

%.mexglx: $(PREOBJS) $(OBJS)
	mex -cxx $(LDFLAGS) -o $@ $(OBJS) $(LIBS)

ifeq ($(CUDA),1)
%_cuda.o: %_cuda.cpp
	if test ! -L $*_cuda.cu; then ln -s -f $*_cuda.cpp $*_cuda.cu; fi;
	$(NXX) $(NXXFLAGS) -o $@ -c $*_cuda.cu
else
%_cuda.o: %_cuda.cpp
	$(CXX) $(CXXFLAGS) -o $@ -c $<
endif

%.o: %.cpp
	$(CXX) $(CXXFLAGS) -o $@ -c $<

%.o: %.cxx
	$(CXX) $(CXXFLAGS) -o $@ -c $<

%.o: %.c
	$(CC) $(CFLAGS) -o $@ -c $<

%.obj: %.cpp
	$(CXX) $(CXXFLAGS) -o $@ -c $<

%.obj: %.cxx
	$(CXX) $(CXXFLAGS) -o $@ -c $<

%_ui.h: %.ui
	$(UIC) -o $*_ui.h $<

%_moc.cpp: %.h
	$(MOC) -o $*_moc.cpp $*.h

%_moc.cxx: %.h
	$(MOC) -o $*_moc.cxx $*.h

%.tab.cpp: %.ypp
	$(YACC) $<

%.tab.h: %.ypp
	$(YACC) --defines=$@ $<

## generate a make dependency file
generate_Makefile.dep: $(SRCS)
	-$(CXX) -MM $(SRCS) $(CFLAGS) $(CXXFLAGS) > Makefile.dep

includeAll.cxx: force
	find . -maxdepth 1 -name '*.cpp' -exec echo "#include \"{}\"" \; > includeAll.cxx


################################################################################
#
# meta rules -- for calling make in other directories
#
################################################################################

inPath_makeLib/extern_%: % $(PREOBJS)
	+@-$(BASE)/build/make-path.sh $< libextern_$*.a

inPath_makeLib/Hardware_%: $(BASE2)/Hardware/% $(PREOBJS)
	+@-$(BASE)/build/make-path.sh $< libHardware_$*.so

inPath_makeLib/%: $(BASE)/rai/% $(PREOBJS)
	+@-$(BASE)/build/make-path.sh $< lib$*.so

ifdef BASE2
inPath_makeLib/%: $(BASE2)/% $(PREOBJS)
	+@-$(BASE)/build/make-path.sh $< lib$*.so
endif

inPath_make/%: % $(PREOBJS)
	+@-$(BASE)/build/make-path.sh $< x.exe

inPath_makeTest/%: % $(PREOBJS)
	+@-$(BASE)/build/make-path.sh $< x.exe RAI_TESTS=1

inPath_run/%: % $(PREOBJS)
	+@-$(BASE)/build/run-path.sh $< x.exe

inPath_clean/%: %
	@echo "                                                ***** clean " $*
	@-rm -f $*/Makefile.dep
	@-$(MAKE) -C $* -f Makefile clean --no-print-directory

inPath_clean/%: $(BASE)/rai/%
	@echo "                                                ***** clean " $<
	@-rm -f $</Makefile.dep
	@-$(MAKE) -C $< -f Makefile clean --no-print-directory

ifdef BASE2
inPath_clean/%: $(BASE2)/%
	@echo "                                                ***** clean " $<
	@-rm -f $</Makefile.dep
	@-$(MAKE) -C $< -f Makefile clean --no-print-directory
endif

inPath_depend/%: %
	@echo "                                                ***** depend " $<
	@-$(MAKE) -C $< -f Makefile depend --no-print-directory

inPath_depend/%: $(BASE)/rai/%
	@echo "                                                ***** depend " $<
	@-$(MAKE) -C $< -f Makefile depend --no-print-directory

ifdef BASE2
inPath_depend/%: $(BASE2)/%
	@echo "                                                ***** depend " $<
	@-$(MAKE) -C $< -f Makefile depend --no-print-directory
endif

inPath_installUbuntu/%: $(BASE)/rai/%
	@echo "                                                ***** init " $*
	@-$(MAKE) -C $< installUbuntu --no-print-directory

ifdef BASE2
inPath_installUbuntu/%: $(BASE2)/%
	@echo "                                                ***** init " $*
	@-$(MAKE) -C $< installUbuntu --no-print-directory
endif

inPath_printUbuntuPackages/%: $(BASE)/rai/%
	@echo "#" $*
	@-$(MAKE) -C $< printUbuntuPackages --no-print-directory

inPath_makePython/%: %
	make --directory=$< pywrapper

# $(BASE)/build/config.mk: $(BASE)/../config.mk
# 	cp $< $@

#$(BASE)/build/config.mk: $(BASE)/build/config.mk.default
#	cp $< $@

zip::
	cd ..;  rm -f $(NAME).tgz;  tar cvzf $(NAME).tgz $(NAME) --dereference --exclude-vcs --exclude-from tar.exclude --exclude-from $(NAME)/tar.exclude


force:	;<|MERGE_RESOLUTION|>--- conflicted
+++ resolved
@@ -59,11 +59,7 @@
 LINK	= $(CXX)
 CPATHS	+= $(BASE)/rai
 ifdef BASE2
-<<<<<<< HEAD
 CPATHS	+= $(BASE2)
-=======
-CPATHS	+= $(BASE2)/src
->>>>>>> f81d24c2
 endif
 LPATHS	+= $(BASE_REAL)/lib /usr/local/lib
 LIBS += -lrt
@@ -173,11 +169,6 @@
 	@echo "   *** clean      " $(PWD)
 	rm -f $(OUTPUT) $(OBJS) $(PREOBJS) callgrind.out.* $(CLEAN)
 	@rm -f $(MODULE_NAME)_wrap.* $(MODULE_NAME)py.so $(MODULE_NAME)py.py
-<<<<<<< HEAD
-=======
-	@find $(BASE) -type d -name 'Make.lock' -delete -print
-	@find $(BASE)/rai \( -type f -or -type l \) \( -name 'lib*.so' -or -name 'lib*.a' \)  -delete -print
->>>>>>> f81d24c2
 
 cleanLocks: force
 	@echo "   *** cleanLocks " $(PWD)
